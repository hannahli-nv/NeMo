# Copyright (c) 2023, NVIDIA CORPORATION.  All rights reserved.
#
# Licensed under the Apache License, Version 2.0 (the "License");
# you may not use this file except in compliance with the License.
# You may obtain a copy of the License at
#
#     http://www.apache.org/licenses/LICENSE-2.0
#
# Unless required by applicable law or agreed to in writing, software
# distributed under the License is distributed on an "AS IS" BASIS,
# WITHOUT WARRANTIES OR CONDITIONS OF ANY KIND, either express or implied.
# See the License for the specific language governing permissions and
# limitations under the License.

import os
import shutil
import tarfile
import tempfile
from argparse import ArgumentParser
from typing import Dict, List

import torch
import torch.nn as nn
from omegaconf import OmegaConf, open_dict
from pytorch_lightning import Trainer

from nemo.collections.nlp.parts.nlp_overrides import (
    NEMO_MEGATRON_MODEL_PARALLEL_APPSTATE_OVERRIDE,
    GradScaler,
    MegatronHalfPrecisionPlugin,
    NLPDDPStrategy,
    NLPSaveRestoreConnector,
    PipelineMixedPrecisionPlugin,
)
from nemo.utils import logging, model_utils
from nemo.utils.app_state import AppState

"""
Usage:

### Tensor Parallelism and Pipeline Parallelism conversion ###

# Megatron GPT
python megatron_change_num_partitions.py \
    --model_file=PATH_TO_SRC_FILE \
    --target_file=PATH_TO_TGT_FILE \
    --tensor_model_parallel_size=-1 \
    --target_tensor_model_parallel_size=1 \
    --pipeline_model_parallel_size=-1 \
    --target_pipeline_model_parallel_size=1 \
    --precision=bf16

# Megatron T5
python megatron_change_num_partitions.py \
    --model_file=PATH_TO_SRC_FILE \
    --target_file=PATH_TO_TGT_FILE \
    --model_class="nemo.collections.nlp.models.language_modeling.megatron_t5_model.MegatronT5Model" \
    --tensor_model_parallel_size=-1 \
    --target_tensor_model_parallel_size=1 \
    --pipeline_model_parallel_size=-1 \
    --target_pipeline_model_parallel_size=1 \
    --target_pipeline_model_parallel_split_rank=0 \
    --precision=bf16

# Megatron GPT + Virtual Pipeline parallelism

python megatron_change_num_partitions.py \
    --model_extracted_dir="<Directory of Pytorch Lightning ckpt folders>" \
    --target_file="<Name of the target NeMo file>" \
    --ckpt_name="<Name of a single Pytorch Lightning ckpt file inside the extracted dir>" \
    --tensor_model_parallel_size=<TP SIZE> \
    --target_tensor_model_parallel_size=<TARGET TP SIZE> \
    --pipeline_model_parallel_size=<PP SIZE> \
    --target_pipeline_model_parallel_size=<TARGET PP SIZE> \
    --virtual_pipeline_model_parallel_size=<VP SIZE> \
    --hparams_file="<Path to HPARAMS.yaml file>" \
    --precision=bf16

### Only Tensor Parallelism conversion ###

To the above commands, add the following argument: `--tp_conversion_only`

# Note: This requires that the pipeline_model_parallel_size and tgt_pipeline_model_parallel_size is set to 1.

### Large Models conversion ###

When converting large models, ** always ** ensure that you pre-extract the nemo model and then only perform conversion

$ mkdir "unpacked_nemo_file"
$ tar -xvf "<path to nemo file>" -C "<absolute path to pwd>/unpacked_nemo_file/"

python megatron_change_num_partitions.py \
    ...
    --model_extracted_dir="<Absolute path to pwd>/unpacked_nemo_file/"

### Model Classes ###

# NOTE: Conversion of other model types.
# Default model type is MegatronGPTModel, if you want another model you need to pass classpath of the model
# For example - MegatronT5Model -

python megatron_change_num_partitions.py \
    ...
    --model_class="nemo.collections.nlp.models.language_modeling.megatron_t5_model.MegatronT5Model"

# Additional arguments:

--num_gpu_per_node: Number of GPUs per node. Default is 8.
--megatron_legacy: Whether the model is a legacy Megatron model or not. Default is False. May be unsuported for
    Pipeline Parallelism change.
--tokenizer_model_path: Path to tokenizer model. Default is None. When not None, overrides the tokenizer model path
    in the model config.
--tokenizer_vocab_file: Path to tokenizer vocab file. Default is None. When not None, overrides the tokenizer vocab
    file in the model config.

# Comments

Passing --tensor_model_parallel_size=-1 or --pipeline_model_parallel_size=-1 will automatically infer the size from the
model config.

"""


def set_virtual_parallel_rank_safely(rank: int):
    AppState().virtual_pipeline_model_parallel_rank = rank

    try:
        from megatron.core import parallel_state

        parallel_state.set_virtual_pipeline_model_parallel_rank(rank)

        if rank is None:
            parallel_state.set_virtual_pipeline_model_parallel_world_size(None)

    except (ImportError, ModuleNotFoundError):
        logging.warning("`megatron-core` not installed, cannot set virtual parallel rank !")


#################
### Utilities ###
#################


def force_cpu_model(cfg):
    with open_dict(cfg):
        # temporarily set to cpu
        original_cpu_init = cfg.get('use_cpu_initialization', False)
        if 'megatron_amp_O2' in cfg:
            amp_o2_key = 'megatron_amp_O2'
            original_amp_o2 = cfg.megatron_amp_O2
        elif 'megatron_amp_02' in cfg:
            amp_o2_key = 'megatron_amp_02'
            original_amp_o2 = cfg.megatron_amp_02
        else:
            amp_o2_key, original_amp_o2 = None, None

        # Set new values
        cfg.use_cpu_initialization = True
        if amp_o2_key is not None:
            cfg[amp_o2_key] = False

        # Disable sequence parallelism - Not disabling this gives error when converting the the model to TP=1
        original_sequence_parallel = cfg.get('sequence_parallel', None)
        cfg.sequence_parallel = False

    # Setup restore dict
    restore_dict = {'use_cpu_initialization': original_cpu_init}  # 'megatron_amp_O2': original_amp_o2
    if amp_o2_key is not None:
        restore_dict[amp_o2_key] = original_amp_o2
    if original_sequence_parallel is not None:
        restore_dict['sequence_parallel'] = original_sequence_parallel

    return cfg, restore_dict


def restore_model_config(cfg, original_dict):
    with open_dict(cfg):
        for key, val in original_dict.items():
            logging.info(f"Restoring model config key ({key}) from {cfg[key]} to original value of {val}")
            cfg[key] = val
    return cfg


#################
### Utilities ###
#################


def compute_tp_splits(
    param_name, param, partitions, global_idx, tp_size, pp_size, pp_rank, pp_split_rank, megatron_legacy, model_cfg
):
    """
    Function to compute the splits required for tensor-parallelism.

    Args:
        param_name: Name of the current parameter of the current model (TP X PP Y)
        param: Value of the current parameter of the current model (TP X PP Y)
        partitions: Partitions of the flattened parameter of the current model (TP 1 PP 1)
        global_idx: The index used to select the parameter in the global partition.
        tp_size: Int, tensor-parallelism size.
        pp_size: Int, pipeline-parallelism size.
        pp_rank: Int, pipeline-parallelism rank.
        pp_split_rank: Int, pipeline-parallelism split rank. This should be > 1 if TP is being used with EncDec models (T5)
        megatron_legacy: Bool, whether the model is a legacy Megatron model or not.
        model_cfg: The model config as a OmegaConf DictConfig.

    Returns:
        List of torch tensors, each of which is a split of the current parameter.
    """
    # alias the global index to idx
    idx = global_idx

    fast_glu_activation = str(model_cfg.get('activation', '')).lower() in ['fast-geglu', 'fast-swiglu', 'fast-reglu']

    if param.shape == partitions[0][idx].shape:
        split = [partitions[0][idx].data] * tp_size
        logging.debug(">> Perfect match, no splitting needed")
    elif param.shape[0] == partitions[0][idx].shape[0]:
        split = torch.split(partitions[0][idx].data, param.shape[-1], dim=-1)
    else:
        # For T5-converted weights, the splitting needs to be strided such that q,k,v weights are bunched together on each tensor-parallel rank.
        if '.query_key_value.' in param_name and megatron_legacy:  # weight or bias
            split_dim = partitions[0][idx].data.shape[0]
            if split_dim % (tp_size * 3) != 0:
                raise ValueError(
                    f"Can not split Q,K,V parameter {param_name} with shape {param.shape} into tensor parallel size {tp_size}. Not divisible by {tp_size * 3}."
                )
            tp_qkv_splits = torch.chunk(partitions[0][idx].data, tp_size * 3, dim=0)
            split = []
            for i in range(tp_size):
                tp_qkv = torch.cat([tp_qkv_splits[item] for item in range(i, tp_size * 3, tp_size)])
                split.append(tp_qkv)
        elif '.key_value.' in param_name and megatron_legacy:  # weight or bias
            split_dim = partitions[0][idx].data.shape[0]
            if split_dim % (tp_size * 2) != 0:
                raise ValueError(
                    f"Can not split K,V parameter {param_name} with shape {param.shape} into tensor parallel size {tp_size}. Not divisible by {tp_size * 2}."
                )
            tp_qkv_splits = torch.chunk(partitions[0][idx].data, tp_size * 2, dim=0)
            split = []
            for i in range(tp_size):
                tp_qkv = torch.cat([tp_qkv_splits[item] for item in range(i, tp_size * 2, tp_size)])
                split.append(tp_qkv)
        elif ('dense_h_to_4h' in param_name or 'linear_fc1' in param_name) and fast_glu_activation:
            # For Megatron GPT model with Fast Glu activation
            # Handle gated linear units
            # concat all the first halves ('W's) and all the second halves ('V's)
            w_split, k_split = torch.chunk(partitions[0][idx].data, 2, dim=0)
            w_split = torch.chunk(w_split, tp_size, dim=0)
            k_split = torch.chunk(k_split, tp_size, dim=0)
            split = [torch.cat(weights, dim=0) for weights in zip(w_split, k_split)]  # split per tp rank

        # Regular split for Megatron and NeMo-Megatron models.
        else:
            split = torch.split(partitions[0][idx].data, param.shape[0], dim=0)

    return split


def compute_tp_merge(idx, name, param, partitions_pp, model_cfg):
    """
    Function to compute the partition merge required for tensor-parallelism.

    Args:
        idx:  The index used to select the parameter in the current pipeline partition.
        name:
        param: The parameter to be merged under TP 1 PP 1.
        partitions_pp: List of all TP partitions of the flattened parameter of the current model for a given PP rank
            (TP X PP Y). Indexed as partitions_pp[tp_rank][idx].
        model_cfg: The model config as an OmegaConf DictConfig.

    Returns:
        The concatenated parameter for TP 1 PP 1.
    """
    fast_glu_activation = str(model_cfg.get('activation', '')).lower() in ['fast-geglu', 'fast-swiglu', 'fast-reglu']

    # Logic from original TP rank change
    if param.shape == partitions_pp[0][idx].shape:
        concated = partitions_pp[0][idx].data
    elif param.shape[0] == partitions_pp[0][idx].shape[0]:
        concated = torch.cat([partitions_pp[i][idx].data for i in range(len(partitions_pp))], dim=-1)
    else:
        concated = torch.cat([partitions_pp[i][idx].data for i in range(len(partitions_pp))], dim=0)

    # Logic for Fast Glu activation
    if 'dense_h_to_4h' in name and fast_glu_activation:
        # concat all the first halves ('W's) and all the second halves ('V's)
        wk_splits = []
        for tpr in range(len(partitions_pp)):
            wk_splits.append(torch.chunk(partitions_pp[tpr][idx].data, 2, dim=0))

        w_split = torch.cat([w[0] for w in wk_splits], dim=0)
        k_split = torch.cat([w[1] for w in wk_splits], dim=0)
        concated = torch.cat([w_split, k_split], dim=0)

    # Trim padding
    if concated.shape != param.shape:
        logging.info(
            f"Warning: Shape mismatch for parameter {name} required shape: {param.shape}, merged shape: {concated.shape}. Narrowing to match required size."
        )
        if concated.shape[1:] == param.shape[1:]:
            concated = torch.narrow(concated, 0, 0, param.shape[0])
        elif concated.shape[:-1] == param.shape[:-1]:
            concated = torch.narrow(concated, -1, 0, param.shape[-1])
        else:
            raise RuntimeError(
                f"Can not handle parameter {name}, required shape: {param.shape}, merged shape: {concated.shape}."
            )
    return concated


def write_tp_pp_split(model, splits, app_state, tp_size, pp_rank, write_path):
    """
    Function to write the given TP PP split to NeMo File.

    Save each of the TP ranks in reverse order
    This is done so that the last PP rank will save the last TP rank only after all other PP TP ranks are saved
    The final rank will then save a new NeMo file with all other ranks inside.

    Args:
        model: The model corresponding to the current TP PP split. Contains partial parameters.
        splits: Nested List of tensors containing the TP splits of the current model given current PP rank.
            Indexed as splits[idx][tp_rank].
        app_state: AppState object.
        tp_size:  The global tensor-parallel size of the final model.
        pp_rank: The local pipeline parallel rank of the final model.
        write_path: The path to save the NeMo file.
    """
    for tp_rank in range(tp_size - 1, -1, -1):
        app_state.pipeline_model_parallel_rank = pp_rank
        app_state.tensor_model_parallel_rank = tp_rank

        idx = 0
        for name, param in model.named_parameters():
            split_val = splits[idx][tp_rank].clone()

            if param.shape != split_val.shape:
                logging.info(
                    f"Warning: Shape mismatch for parameter {name} required shape: {param.shape}, split shape: {split_val.shape}. Padding to match required size."
                )

                if split_val.shape[1:] == param.shape[1:]:
                    pad = [0, 0] * len(split_val.shape)
                    pad[-1] = param.shape[0] - split_val.shape[0]
                    split_val = torch.nn.functional.pad(split_val, pad, 'constant')
                elif split_val.shape[:-1] == param.shape[:-1]:
                    pad = [0, param.shape[-1] - split_val.shape[-1]]
                    split_val = torch.nn.functional.pad(split_val, pad, 'constant')
                else:
                    raise RuntimeError(
                        f"Can not handle parameter {name}, required shape: {param.shape}, split shape: {split_val.shape}."
                    )

            param.data = split_val
            idx += 1

        if write_path is not None:
            logging.info(f"Writing pp rank {pp_rank} tp rank {tp_rank} to file {write_path}")
            model.save_to(write_path)


def debug_log_split_param_diff(idx, param, param_name, partitions):
    # Log some useful comparison of tensors that are being mapped.
    # Note that the global param index for layers and modules may be different but the shapes
    # and semantics of the layer should match.
    logging.debug(f"Index: {idx} Model Params : {param_name} - {param.shape}")
    logging.debug(f"Index: {idx} Global params: {partitions[1][idx]} - {partitions[0][idx].shape}")


################
### Handlers ###
################


class GPTHandler:
    def __init__(self, megatron_legacy: bool):
        self.duplicate_gpt_word_embedding_offset = 0
        self.untied_gpt_embedding = False
        self.megatron_legacy = megatron_legacy

    def compute_split_index(self, model, idx, tp_rank, pp_rank, pp_split_rank, tp_size, pp_size):
        if pp_rank == (pp_size - 1) and hasattr(model, 'model') and hasattr(model.model, 'word_embeddings'):
            # duplicate embedding copy (tied weights)
            self.duplicate_gpt_word_embedding_offset = 1

        if model.cfg.get('share_embeddings_and_output_weights', True) is False:
            self.untied_gpt_embedding = True

        if self.duplicate_gpt_word_embedding_offset > 0:
            logging.info(f"GPT duplicate_gpt_word_embedding_offset: {self.duplicate_gpt_word_embedding_offset}")

        return idx + self.duplicate_gpt_word_embedding_offset

    def compute_splits(self, model, partitions, idx, tp_rank, pp_rank, pp_split_rank, tp_size, pp_size):
        splits = []

        # This is the PP X TP Y model with partial parameters present in correct order.
        # We need to extract the parameters from the global map in reverse order to fill in the
        # parameters of this model in forward order.
        for param_name, param in model.named_parameters():

            # Since we are moving forward, we may reach the end of the global map
            # but GPT has an additional word embedding as its last parameter
            # Therefore we check for this, and reset the index to the parameter of the PP 0 TP 0 rank
            # which holds the parameters of the embedding.
            if idx == (len(partitions[0])) and self.duplicate_gpt_word_embedding_offset > 0:
                logging.info("Found duplicate embedding copy for GPT model, resetting index")
                idx = 0  # reset idx parameter to 0 if we have duplicate embedding copy

            debug_log_split_param_diff(idx, param, param_name, partitions)

            # Tensor Parallel Splitting
            split = compute_tp_splits(
                param_name,
                param,
                partitions,
                idx,
                tp_size,
                pp_size,
                pp_rank,
                pp_split_rank,
                self.megatron_legacy,
                model.cfg,
            )

            splits.append(split)
            idx += 1

        return idx, splits

    def compute_split_offset(self, offset_diff, tp_rank, pp_rank, pp_split_rank, tp_size, pp_size):
        # GPT offset correction
        if not self.untied_gpt_embedding and pp_size > 1 and pp_rank == (pp_size - 1) and pp_split_rank == 0:
            offset_diff += 1

        return offset_diff


class T5Handler:
    def __init__(self, megatron_legacy: bool):
        self.shared_enc_dec_embeddings = False
        self.shared_enc_dec_embeddings_intermediate = False
        self.enc_dec_share_token_embeddings_count = 0
        self.intermediate_shared_embedding_location = -1
        self.megatron_legacy = megatron_legacy

    def compute_split_index(self, model, idx, tp_rank, pp_rank, pp_split_rank, tp_size, pp_size):
        final_idx = idx

        # Special case for T5 models - where the embeddings are shared between encoder and decoder
        # and the rank of decoder split is arbitrary.
        # Megatron T5 check for pipeline_model_parallel_split_rank in order to inject encoder embeddings
        self.shared_enc_dec_embeddings = (
            pp_split_rank > 0 and pp_split_rank == pp_rank and model.cfg.get('share_token_embeddings', True)
        )
        # If embedding sharing is active, both vocab and position embeddings are shared
        if self.shared_enc_dec_embeddings:
            self.enc_dec_share_token_embeddings_count = 2
        else:
            self.enc_dec_share_token_embeddings_count = 0

        # Start to calculate new idx
        final_idx = final_idx + self.enc_dec_share_token_embeddings_count

        # Special case for T5 models - where the embeddings are shared between encoder and decoder
        # For all decoder ranks which are not the pp_split_rank, we need to inject the vocab embeddings only at
        # an intermediate location of the model (usually second last location).
        # Megatron T5 check for pipeline_model_parallel_split_rank in order to inject encoder embeddings
        # when the pipeline_model_parallel_split_rank is not the last PP rank
        self.shared_enc_dec_embeddings_intermediate = (
            pp_split_rank > 0
            and pp_split_rank < pp_size
            and hasattr(model, 'enc_dec_model')
            and hasattr(model.enc_dec_model, 'word_embeddings')
        )

        if self.shared_enc_dec_embeddings_intermediate:
            # Loop until we get the location of this tensor
            self.intermediate_shared_embedding_location = -1
            for param_name, param in model.named_parameters():  # special case for T5
                if param_name == 'enc_dec_model.word_embeddings.weight':
                    self.intermediate_shared_embedding_location += 1
                    break
                self.intermediate_shared_embedding_location += 1
        else:
            self.intermediate_shared_embedding_location = -1

        # Re-evaluate the intermediate shared embedding flag
        self.shared_enc_dec_embeddings_intermediate = self.shared_enc_dec_embeddings_intermediate and (
            self.intermediate_shared_embedding_location >= 0
        )
        # If module is present, add a module offset to the index
        if self.shared_enc_dec_embeddings_intermediate:
            final_idx += 1

        if self.enc_dec_share_token_embeddings_count:
            logging.info(f"EncDec share_token_embeddings_count: {self.enc_dec_share_token_embeddings_count}")
        if self.shared_enc_dec_embeddings_intermediate:
            logging.info(
                f"EncDec share_enc_dec_embeddings_intermediate: {self.intermediate_shared_embedding_location}"
            )

        return final_idx

    def compute_splits(self, model, partitions, idx, tp_rank, pp_rank, pp_split_rank, tp_size, pp_size):
        splits = []

        # Backup index when EncDec models reset the index to fill in the first embedding matrices (when pp split rank == pp rank)
        computed_index = idx

        # This is the PP X TP Y model with partial parameters present in correct order.
        # We need to extract the parameters from the global map in reverse order to fill in the
        # parameters of this model in forward order.
        for param_name, param in model.named_parameters():

            # Since we are moving forward, we may reach the end of the global map
            # but T5 has an additional word embedding as its first two parameter when pp split rank == pp rank
            # Therefore we check for this, and update the index to the parameter of the PP 0 TP 0 rank
            # which holds the parameters of the embedding.
            if self.enc_dec_share_token_embeddings_count:
                logging.info("EncDec models decoder shares embedding with encoder, resetting index")
                idx = (
                    2 - self.enc_dec_share_token_embeddings_count
                )  # 0th index is vocab embedding, 1 is pos embedding, 2 is embedding count

            # Since we are moving forward, we may reach the end of the global map
            # but T5 has an additional word embedding as randomly located in the decoder when
            # when pp rank > pp_split_rank.
            # Therefore we check for this, and skip the parameter of the current TP X PP Y module
            # and fill this parameter later.
            if self.shared_enc_dec_embeddings_intermediate and param_name == 'enc_dec_model.word_embeddings.weight':
                logging.info(
                    "EncDec models decoder shares embedding with encoder in intermediate pos, skipping module for later update"
                )
                continue

            debug_log_split_param_diff(idx, param, param_name, partitions)

            # Tensor Parallel Splitting
            split = compute_tp_splits(
                param_name,
                param,
                partitions,
                idx,
                tp_size,
                pp_size,
                pp_rank,
                pp_split_rank,
                self.megatron_legacy,
                model.cfg,
            )

            splits.append(split)
            idx += 1

            # When pp split rank is equal to current pp rank, we need to first inject the encoder embeddings
            # and then reset the index to the originally computed index
            if self.enc_dec_share_token_embeddings_count > 0:
                if self.enc_dec_share_token_embeddings_count - 1 == 0:
                    idx = computed_index

                self.enc_dec_share_token_embeddings_count -= 1

        # Inject the EncDec shared embeddings intermediate tensor
        # at one random location in the decoder of this TP PP rank.
        # Note that usually it is the second last tensor, but to avoid specific index we search for it
        # again.
        if self.shared_enc_dec_embeddings_intermediate:
            for param_name, param in model.named_parameters():
                if param_name == 'enc_dec_model.word_embeddings.weight':
                    logging.info("Found intermediate shared embedding, injecting")
                    split = compute_tp_splits(
                        param_name,
                        param,
                        partitions,
                        global_idx=0,
                        tp_size=tp_size,
                        pp_size=pp_size,
                        pp_rank=pp_rank,
                        pp_split_rank=pp_split_rank,
                        megatron_legacy=self.megatron_legacy,
                        model_cfg=model.cfg,
                    )
                    splits.insert(self.intermediate_shared_embedding_location, split)
                    break

        return idx, splits

    def compute_split_offset(self, offset_diff, tp_rank, pp_rank, pp_split_rank, tp_size, pp_size):
        # T5 offset correction for shared embedding when pp split rank == pp rank
        if self.shared_enc_dec_embeddings:
            offset_diff += 2

        # T5 offset correction for intermediate shared embedding when pp rank > pp split rank
        if self.shared_enc_dec_embeddings_intermediate:
            offset_diff += 1

        return offset_diff


##################
### Converters ###
##################


def merge_partition(model, partitions: Dict[int, List[List[torch.Tensor]]], write_path: str = None):
    # Extract the pp_rank and number of modules per tp rank in each pp rank
    pp_ranks = list(partitions.keys())
    pp_lens = []
    for pp_rank in pp_ranks:
        partition_pp = partitions[pp_rank]
        max_len = max([len(x) for x in partition_pp])  # Perform max as we need to iterate through all modules
        pp_lens.append(max_len)

    total_params_merged = len([p for p in model.parameters()])
    pp_total_len = sum(pp_lens)
    logging.info(f"Total layers in Merged Model: {total_params_merged}")

    og_pp_split_rank = 0
    if pp_total_len > total_params_merged:
        og_pp_split_rank = model.cfg.get('pipeline_model_parallel_split_rank', 0)

    idx = 0
    pp_rank = 0
    global_idx = 0

    # During merge - model is TP 1 PP 1 model with all parameters present in correct order.
    # Merge the parameters of the various PP X TP Y models into the TP 1 PP 1 model.
    for name, param in model.named_parameters():
        # Since the PP ranks each contain the list of all their TP rank parameters
        # We need to detect if we need to move to the next PP rank when we run out of tensors in current PP rank
        # Reset the index so that it indexes the new pp rank tensor list correctly
        if idx >= pp_lens[pp_rank]:
            pp_rank += 1
            idx = 0

            # For EncDec models, after the encoder-decoder PP split occurs,
            # the vocab and positional embeddings are duplicated across the PP ranks at the
            # beginning of the decoder rank. We can skip them during the merge step.
            if pp_total_len > total_params_merged:
                if og_pp_split_rank > 0 and og_pp_split_rank == pp_rank:
                    logging.info(
                        f"Skipping duplicate vocab and positional embeddings for EncDec model "
                        f"at the pp split rank: {og_pp_split_rank}"
                    )
                    idx += 2

        # For EncDec models, after the pp split occurs, final pp rank of the decoder
        # has an intermediate embedding tensor at the penultimate positon, skip that.
        if og_pp_split_rank > 0 and global_idx == total_params_merged - 1:
            logging.info(
                f"Skipping intermediate embedding tensor for EncDec model at the final pp split "
                f"rank: {og_pp_split_rank}",
            )
            idx = pp_lens[pp_rank] - 1

        # Extract all TP ranks out of current PP rank
        partitions_pp = partitions[pp_rank]

        logging.debug(
            f"Global idx: {global_idx} Index: {idx} Model Param: {name} "
            f"Partition Params: {[p[idx].shape for p in partitions_pp]}"
        )

        # Original TP rank change logic
        concated = compute_tp_merge(idx, name, param, partitions_pp, model.cfg)

        # Update the model parameter with the merged tensor
        param.data = concated
        idx += 1
        global_idx += 1

    # Save the file iff the original file was PP 1 TP 1
    if write_path is not None:
        model.save_to(write_path)


def split_partition(
    model,
    partitions,
    pp_size: int,
    tp_size: int,
    pp_rank: int,
    offset: int,
    pp_split_rank: int = 0,
    write_path: str = None,
    megatron_legacy: bool = False,
):
    if len(partitions) != 2:
        raise ValueError(
            "Can only split partitions of model with TP=1. For partitions of models with TP>1, merge first."
        )

    if tp_size < 1:
        raise ValueError("TP size must to be >= 1.")

    if pp_size < 1:
        raise ValueError("PP size must to be >= 1.")

    # Setup app state to mimic current PP and TP ranks with single merged module
    app_state = AppState()
    app_state.data_parallel_rank = 0
    app_state.pipeline_model_parallel_size = pp_size
    app_state.tensor_model_parallel_size = tp_size
    app_state.model_parallel_size = app_state.pipeline_model_parallel_size * app_state.tensor_model_parallel_size

    # Go in reverse for TP order, as PP 0 TP 0 will merge all preceding files
    app_state.pipeline_model_parallel_rank = pp_rank
    app_state.tensor_model_parallel_rank = tp_size - 1

    # Compute reverse offset of parameter index from global map
    num_params = sum([1 for _ in model.parameters()])  # Count number of parameters iteratively
    idx = offset - num_params + 1  # start index of current PP TP rank in global map

    assert (
        idx + num_params - 1 == offset
    ), f"idx = {idx}, num_params = {num_params}, sum = {idx + num_params}, offset = {offset}"

    # Special case for GPT models - whose last PP TP rank has a duplicate embedding tensor

    if 'gpt' in model.cfg.target.lower():
        logging.info("Splitting GPT model")
        handler = GPTHandler(megatron_legacy=megatron_legacy)

    elif 't5' in model.cfg.target.lower():
        logging.info("Splitting T5 model")
        handler = T5Handler(megatron_legacy=megatron_legacy)

    else:
        raise ValueError(f"Unsupported model for Pipeline Parallelism change - {model.cfg.target}")

    idx = handler.compute_split_index(model, idx, 0, pp_rank, pp_split_rank, tp_size, pp_size)

    # Print some debug info
    logging.info(f"Start Layer Idx: {idx} Number of layers in current rank: {num_params} Offset: {offset}")
    logging.info("\n")

    # Split the model's parameters according to TP PP ranks
    idx, splits = handler.compute_splits(model, partitions, idx, 0, pp_rank, pp_split_rank, tp_size, pp_size)

    # Compute the new offset for the next PP rank in reverse order
    # Add 1 to offset to account for last PP rank's duplicated Embedding
    offset_diff = offset - num_params
    offset_diff = handler.compute_split_offset(offset_diff, 0, pp_rank, pp_split_rank, tp_size, pp_size)

    # Finalize the new offset
    new_offset = offset_diff

    # Save each of the TP ranks in reverse order
    # This is done so that the last PP rank will save the last TP rank only after all other PP TP ranks are saved
    # The final rank will then save a new NeMo file with all other ranks inside.
    write_tp_pp_split(model, splits, app_state, tp_size, pp_rank, write_path)

    return new_offset


def split_tp_partition_only(model, partitions, tp_size, write_path=None, megatron_legacy=False):
    if len(partitions) != 2:
        raise ValueError(
            "Can only split partitions of model with TP=1. For partitions of models with TP>1, merge first."
        )

    if tp_size < 1:
        raise ValueError("TP size must to be >= 1.")

    app_state = AppState()
    app_state.data_parallel_rank = 0
    app_state.pipeline_model_parallel_size = 1
    app_state.tensor_model_parallel_size = tp_size
    app_state.model_parallel_size = app_state.pipeline_model_parallel_size * app_state.tensor_model_parallel_size

    app_state.pipeline_model_parallel_rank = 0
    app_state.tensor_model_parallel_rank = tp_size - 1

    idx = 0
    splits = []
    for param_name, param in model.named_parameters():
        split = compute_tp_splits(
            param_name,
            param,
            partitions,
            idx,
            tp_size,
            pp_size=1,
            pp_rank=0,
            pp_split_rank=0,
            megatron_legacy=megatron_legacy,
            model_cfg=model.cfg,
        )
        splits.append(split)
        idx += 1

    # Save each of the TP ranks in reverse order
    # This is done so that the last PP rank will save the last TP rank only after all other PP TP ranks are saved
    # The final rank will then save a new NeMo file with all other ranks inside.
    write_tp_pp_split(model, splits, app_state, tp_size, pp_rank=0, write_path=write_path)


def main():
    parser = ArgumentParser()
    parser.add_argument("--model_file", type=str, default=None, required=False, help="Path to source .nemo file")
    parser.add_argument("--target_file", type=str, required=True, help="Path to write target .nemo file")
    parser.add_argument(
        "--tensor_model_parallel_size", type=int, default=-1, required=False, help="TP size of source model"
    )
    parser.add_argument("--target_tensor_model_parallel_size", type=int, required=True, help="TP size of target model")
    parser.add_argument(
        '--pipeline_model_parallel_size', type=int, default=-1, required=False, help='PP size of source model'
    )
    parser.add_argument(
        '--target_pipeline_model_parallel_size', type=int, required=True, help='PP size of target model'
    )
    parser.add_argument(
        '--target_pipeline_model_parallel_split_rank', type=int, default=0, help='PP rank to split for Enc-Dec models'
    )
    parser.add_argument(
        '--virtual_pipeline_model_parallel_size', type=int, default=None, help='Virtual Pipeline parallelism size'
    )
    parser.add_argument(
        '--ckpt_name', type=str, default=None, help='Checkpoint name to load from for Virtual Parallel'
    )
    parser.add_argument(
        "--model_class",
        type=str,
        default="nemo.collections.nlp.models.language_modeling.megatron_gpt_model.MegatronGPTModel",
        help="NeMo model class. This script should support all NeMo megatron models that use Tensor Parallel",
    )
    parser.add_argument("--precision", default=16, help="PyTorch Lightning Trainer precision flag")
    parser.add_argument('--num_gpu_per_node', default=8, type=int, help='Number of GPUs per node')
    parser.add_argument(
        "--megatron_legacy",
        action="store_true",
        help="Converter for legacy megatron modles that have different q,k,v weight splits",
    )
    parser.add_argument(
        "--tokenizer_model_path",
        type=str,
        required=False,
        default=None,
        help="Path to the tokenizer model path if your model uses a tokenizer model as an artifact. This is needed if your model uses a sentencepiece tokenizer.",
    )
    parser.add_argument(
        "--tokenizer_vocab_file",
        type=str,
        required=False,
        default=None,
        help="Path to the tokenizer model path if your model uses a tokenizer model as an artifact. This is needed if your model uses a sentencepiece tokenizer.",
    )
    parser.add_argument('--hparams_file', type=str, default=None, help='Path to hparams file from PTL training')
    parser.add_argument('--tp_conversion_only', action='store_true', help='Only convert TP model to TP model')
    parser.add_argument('--model_extracted_dir', type=str, default=None, help='Path to pre-extracted model directory')

    args = parser.parse_args()

    precision = args.precision
    num_gpu_per_node = int(args.num_gpu_per_node)
    if args.precision in ["32", "16"]:
        precision = int(float(args.precision))

    if precision in ["bf16", "bf16-mixed"]:
        if torch.cuda.is_available() and torch.cuda.is_bf16_supported():
            pass
        else:
            logging.warning("BF16 is not supported on this device. Using FP16 instead.")
            precision = precision[2:]

    if precision == 32:
        dtype = torch.float32
    elif precision in [16, "16", "16-mixed"]:
        dtype = torch.float16
    elif precision in ["bf16", "bf16-mixed"]:
        dtype = torch.bfloat16
    else:
        dtype = torch.float32  # fallback

    # Built target directory if it does not exist
    target_dir = os.path.split(args.target_file)[0]
    if not os.path.exists(target_dir):
        os.makedirs(target_dir, exist_ok=True)

    tp_size = args.tensor_model_parallel_size
    tgt_tp_size = args.target_tensor_model_parallel_size
    pp_size = args.pipeline_model_parallel_size
    tgt_pp_size = args.target_pipeline_model_parallel_size
    pipeline_model_parallel_split_rank = args.target_pipeline_model_parallel_split_rank
    vp_size = args.virtual_pipeline_model_parallel_size
    if vp_size is None:
        vp_size = 1

    convert_vp = vp_size > 1
    if convert_vp:
        from megatron.core import parallel_state

        parallel_state.set_virtual_pipeline_model_parallel_world_size(vp_size)

        hparams_filepath = args.hparams_file
        if hparams_filepath is None:
            logging.warning(
                '\n\n\n!!!!!!!!!\n'
                'You are converting a model with virtual pipeline parallelism enabled, \n'
                'but have not passed `hparams_file` argument. \n'
                'This will cause each ckpt file to be temporarily laoded onto GPU memory!\n\n'
                'It is highly recommended to pass `hparams_file` argument to avoid this.\n'
            )
    else:
        hparams_filepath = None

    # Import the class of the model
    cls = model_utils.import_class_by_path(args.model_class)

    if args.model_file is None and args.model_extracted_dir is None:
        raise ValueError("Cannot pass model_file and model_extracted_dir as None at the same time.")

    tmp_cfg = cls.restore_from(
        restore_path=args.model_file,
        trainer=Trainer(devices=1, strategy=NLPDDPStrategy(), accelerator="cpu", precision=precision),
        map_location=torch.device("cpu"),
        return_config=True,
    )
    plugins = []
    if precision in [16, '16', 'bf16', '16-mixed', 'bf16-mixed']:
        scaler = None
        if precision in [16, '16', '16-mixed']:
            scaler = GradScaler(
                init_scale=tmp_cfg.get('native_amp_init_scale', 2 ** 32),
                growth_interval=tmp_cfg.get('native_amp_growth_interval', 1000),
                hysteresis=tmp_cfg.get('hysteresis', 2),
            )
            # MixedPrecisionPlugin in PTL >= 2.0 requires precision to be 16-mixed or bf16-mixed
            plugin_precision = '16-mixed'
        else:
            plugin_precision = 'bf16-mixed'

        if tmp_cfg.get('megatron_amp_O2', False):
            plugins.append(MegatronHalfPrecisionPlugin(precision=plugin_precision, device='cuda', scaler=scaler))
        else:
            plugins.append(PipelineMixedPrecisionPlugin(precision=plugin_precision, device='cuda', scaler=scaler))
<<<<<<< HEAD
=======
        # Set precision None after precision plugins are created as PTL >= 2.1 does not allow both
        # precision plugins and precision to exist
        precision = None
>>>>>>> 05d5218c
    trainer = Trainer(plugins=plugins, devices=1, strategy=NLPDDPStrategy(), accelerator="cpu", precision=precision)

    if tp_size < 0 or pp_size < 0:
        logging.info(f"Loading model config from {args.model_file} to get TP and PP size")
        model_config_internal = cls.restore_from(
            restore_path=args.model_file, trainer=trainer, map_location=torch.device("cpu"), return_config=True,
        )

        tp_size = model_config_internal.get('tensor_model_parallel_size', 1)
        pp_size = model_config_internal.get('pipeline_model_parallel_size', 1)

    # Check if TP conversion only
    tp_conversion_only = args.tp_conversion_only
    if tp_conversion_only:
        logging.info("Converting TP model to TP model only")

        if pp_size > 1:
            raise ValueError("Provided `--tp_conversion_only` but `--pipeline_model_parallel_size` > 1")

        if tgt_pp_size > 1:
            raise ValueError("Provided `--tp_conversion_only` but `--target_pipeline_model_parallel_size` > 1")

        if pipeline_model_parallel_split_rank > 0:
            raise ValueError("Provided `--tp_conversion_only` but `--target_pipeline_model_parallel_split_rank` > 0")

        # Force PP size to 1
        pp_size = 1
        tgt_pp_size = 1
        pipeline_model_parallel_split_rank = 0

    if vp_size is None or vp_size < 0:
        vp_size = 1

    app_state = AppState()
    app_state.data_parallel_rank = 0
    app_state.pipeline_model_parallel_size = pp_size
    app_state.tensor_model_parallel_size = tp_size

    if vp_size > 1:
        app_state.virtual_pipeline_model_parallel_size = vp_size
    app_state.model_parallel_size = app_state.pipeline_model_parallel_size * app_state.tensor_model_parallel_size

    world_size = pp_size * tp_size  # pseudo world size for simulating load of a specific rank on a single gpu

    app_state.tensor_model_parallel_rank = 0
    app_state.pipeline_model_parallel_rank = 0

    if vp_size > 1:
        set_virtual_parallel_rank_safely(0)

    # Extract tokenizer artifact from the model to temp directory
    logging.info("Extracting tokenizer artifact from NeMo file...")
    temp_dir = tempfile.mkdtemp()
    tokenizer_model_path = None
    with tarfile.open(args.model_file, "r") as tar:
        for member in tar.getmembers():
            if '.model' in member.name:
                extracted_file = tar.extractfile(member)
                extracted_file_path = os.path.join(temp_dir, member.name)

                if tokenizer_model_path is None:
                    logging.info(f"Found tokenizer. Extracting {member.name} to {extracted_file_path}")

                    tokenizer_model_path = extracted_file_path
                    with open(extracted_file_path, "wb") as f:
                        f.write(extracted_file.read())
                else:
                    if args.tokenizer_model_path is None:
                        logging.warning(
                            f"\n\nFound multiple tokenizer artifacts in the model file.\n"
                            f"Using only {tokenizer_model_path}.\n"
                            f"If this is incorrect, manually pass the correct tokenizer using "
                            f"`--tokenizer_model_path`.\n\n"
                        )

    # If input model has TP > 1 or PP > 1
    # Reconstruct the model to have TP = 1 and PP = 1
    # Note that this is a forward loop that will process PP [0..N] TP [0..M] in sequential order.
    if tp_size > 1 or pp_size > 1:
        partitions = {}  # 3d list of VP x PP x TP
        model = None

        # Build partitions structure
        for vp_idx in range(vp_size):
            partitions[vp_idx] = []  # Build first layer - VP

            for pp_idx in range(pp_size):
                # For each VP, build PP x TP holder
                partitions[vp_idx].append({})
                partitions[vp_idx][pp_idx] = []

        for vp_rank in range(vp_size):
            if vp_size > 1:
                set_virtual_parallel_rank_safely(vp_rank)

            for pp_rank in range(pp_size):
                app_state.pipeline_model_parallel_rank = pp_rank

                for tp_rank in range(tp_size):
                    app_state.tensor_model_parallel_rank = tp_rank

                    logging.info(f"Loading ------------ PP Rank: {pp_rank} TP Rank: {tp_rank}")

                    # Override flag that forces Model to use AppState instead of Trainer
                    # to determine the world size, global and local rank
                    # Used for simulating load of a specific rank on a single gpu
                    os.environ[NEMO_MEGATRON_MODEL_PARALLEL_APPSTATE_OVERRIDE] = "true"

                    # Compute the global rank to load the correct subset of parameters
                    global_rank = pp_rank * tp_size + tp_rank

                    # Update AppState
                    app_state.world_size = world_size
                    app_state.global_rank = global_rank
                    app_state.local_rank = global_rank % num_gpu_per_node
                    app_state.pipeline_model_parallel_size = pp_size
                    app_state.tensor_model_parallel_size = tp_size
                    app_state.pipeline_model_parallel_split_rank = pipeline_model_parallel_split_rank
                    app_state.model_parallel_size = (
                        app_state.pipeline_model_parallel_size * app_state.tensor_model_parallel_size
                    )

                    if vp_size > 1:
                        set_virtual_parallel_rank_safely(vp_rank)

                    if vp_rank == 0:
                        save_restore_connector = NLPSaveRestoreConnector()

                        if args.model_extracted_dir is not None:
                            logging.info(f"Using extracted model directory: {args.model_extracted_dir}")
                            save_restore_connector.model_extracted_dir = args.model_extracted_dir

                        if args.model_file is not None:
                            model_filepath = args.model_file
                        else:
                            model_filepath = args.model_extracted_dir

                        if vp_size == 1:

                            # Get model config
                            tmp_cfg = cls.restore_from(
                                restore_path=model_filepath,
                                trainer=trainer,
                                map_location=torch.device("cpu"),
                                save_restore_connector=save_restore_connector,
                                return_config=True,
                            )

                            # Force model onto CPU
                            tmp_cfg, restore_dict = force_cpu_model(tmp_cfg)

                            # Restore model
                            model = cls.restore_from(
                                restore_path=model_filepath,
                                trainer=trainer,
                                map_location=torch.device("cpu"),
                                save_restore_connector=save_restore_connector,
                                override_config_path=tmp_cfg,
                            )
                            model.freeze()

                            # Restore model config
                            restore_model_config(model.cfg, restore_dict)

                        else:
                            if args.ckpt_name is None:
                                raise ValueError(
                                    "For Virtual Parallel, ckpt name is required.\n"
                                    "Please provide `--ckpt_name` argument."
                                )

                            # inject model parallel rank
                            checkpoint_path = model_utils.inject_model_parallel_rank(
                                os.path.join(model_filepath, args.ckpt_name)
                            )

                            vp_state_dict = torch.load(checkpoint_path, map_location="cpu")

                            if hparams_filepath is not None:
                                # Force the model onto CPU
                                tmp_cfg = OmegaConf.load(hparams_filepath)
                                tmp_cfg, restore_dict = force_cpu_model(tmp_cfg)

                                with tempfile.NamedTemporaryFile(mode='w', encoding='utf-8', suffix='.yml') as tmp:
                                    OmegaConf.save(tmp_cfg, tmp, resolve=True)
                                    tmp.seek(0)

                                    model = cls.load_from_checkpoint(
                                        checkpoint_path=checkpoint_path,
                                        trainer=trainer,
                                        map_location=torch.device("cpu"),
                                        hparams_file=tmp.name,
                                    )
                                    model.freeze()

                                    restore_model_config(model.cfg, restore_dict)

                            else:
                                model = cls.load_from_checkpoint(
                                    checkpoint_path=checkpoint_path, trainer=trainer, map_location=torch.device("cpu"),
                                )
                                model.freeze()

                        model.to(dtype=dtype)

                        # Reset env flag
                        os.environ.pop(NEMO_MEGATRON_MODEL_PARALLEL_APPSTATE_OVERRIDE, None)

                        logging.info(
                            f"<<<<<<<< LOADED MODEL PP={pp_rank + 1} TP={tp_rank + 1} | "
                            f"GLOBAL RANK = {global_rank} >>>>>>>>>"
                        )

                        # Save the parameters
                        if vp_size == 1:
                            params = [p for p in model.parameters()]
                            partitions[vp_rank][pp_rank].append(params)  # vp_rank = 0

                        else:
                            vp_params_tmp = []
                            for vp_idx in range(vp_size):
                                set_virtual_parallel_rank_safely(vp_idx)
                                vp_params = vp_state_dict[f'model{vp_idx}']
                                model.model[vp_idx].module.load_state_dict(vp_params, strict=True)
                                model.model[vp_idx].module.to('cpu')
                                params = [p for p in model.model[vp_idx].module.parameters()]
                                vp_params_tmp.append(params)
                                # partitions[pp_rank][vp_idx].append(params)

                            for vp_idx in range(vp_size):
                                partitions[vp_idx][pp_rank].append(vp_params_tmp[vp_idx])

                            del vp_params_tmp
                            set_virtual_parallel_rank_safely(0)

                        # app_state is being updated incorrectly during restore
                        app_state.data_parallel_rank = 0
                        app_state.pipeline_model_parallel_rank = pp_rank
                        app_state.tensor_model_parallel_rank = tp_rank
                        app_state.pipeline_model_parallel_size = pp_size
                        app_state.tensor_model_parallel_size = tp_size
                        app_state.model_parallel_size = (
                            app_state.pipeline_model_parallel_size * app_state.tensor_model_parallel_size
                        )

                        if vp_size > 1:
                            app_state.virtual_pipeline_model_parallel_size = vp_size
                            set_virtual_parallel_rank_safely(vp_rank)

        # Build a unified model with PP 1 TP 1
        with open_dict(model.cfg):
            model.cfg.tensor_model_parallel_size = 1
            model.cfg.pipeline_model_parallel_size = 1
            model.cfg.virtual_pipeline_model_parallel_size = None

        app_state.global_rank = 0
        app_state.local_rank = 0
        app_state.data_parallel_rank = 0
        app_state.pipeline_model_parallel_rank = 0
        app_state.tensor_model_parallel_rank = 0
        app_state.pipeline_model_parallel_size = 1
        app_state.tensor_model_parallel_size = 1
        app_state.model_parallel_size = 1

        if vp_size > 1:
            set_virtual_parallel_rank_safely(None)

        trainer = Trainer(
            plugins=plugins, devices=1, strategy=NLPDDPStrategy(), accelerator="cpu", precision=precision
        )

        with open_dict(model.cfg):
            if args.tokenizer_model_path is not None:
                model.cfg.tokenizer.model = args.tokenizer_model_path
            if args.tokenizer_vocab_file is not None:
                model.cfg.tokenizer.vocab_file = args.tokenizer_vocab_file

            model.cfg, restore_dict = force_cpu_model(model.cfg)

            # Remove Virtual Parallelism
            model.cfg.virtual_pipeline_model_parallel_size = None

        logging.info(f"<<<<<<<< Building TP 1 PP 1 base model >>>>>>>>>")
        model = cls(model.cfg, trainer)  # type: nn.Module
        model.freeze()
        model = model.to('cpu')
        model._save_restore_connector = NLPSaveRestoreConnector()

        restore_model_config(model.cfg, restore_dict)

        vp_param_count = 0
        for vp in range(vp_size):
            for pp in range(pp_size):
                for tp in range(tp_size):
                    vp_param_count += len(partitions[vp][pp][tp])

        if vp_size > 1:
            logging.debug(f"Total params in TP PP VP = 1 : {len(list(model.parameters()))}")
            logging.debug(f"Total params in VP PP TP (og): {vp_param_count}")

        # Flatten Virtual Pipeline
        if vp_size == 1:
            # unpack vp container, pack pp tp container
            partitions = partitions[0]
            partitions = {idx: val for idx, val in enumerate(partitions)}
        else:
            flat_partitions = {idx: [] for idx in range(pp_size)}

            """
            Under VP convention
            Notation :
            Stage  = PP rank
            Number = GPT model / layer index
            Ignore TP - every PP has all TP corresponding to that PP
            chunk_index = the physical index of any [] in the list. Ex idx = 2 in below map corresponds to [2: PP 0 VP 1]]


            For a PP 2 VP 4 model with 8 GPT layers-

            Indices
            # Stage 0: [0:PP 0 VP 0]  [2:PP 0 VP 1]  [4:PP 0 VP 2]  [6:PP 0 VP 3]
            # Stage 1: [1:PP 1 VP 0]  [3:PP 1 VP 1]  [5:PP 1 VP 2]  [7:PP 1 VP 3]

            after conversion will become

            # Stage 0: [0,1,2,3:PP 0]
            # Stage 1: [4,5,6,7:PP 1]

            """
            pp_index = 0
            chunk_counter = 0
            tp_cache = [[] for _ in range(tp_size)]

            for vp in range(vp_size):
                for pp in range(pp_size):
                    # Gather all TP under this VP PP combination.
                    # We will accumulate TP parameters from multiple layers in this cache.
                    for tp in range(tp_size):
                        tp_cache[tp].extend(partitions[vp][pp][tp])

                    # This counter indexes the global selection of a VP PP combination in the above map
                    chunk_counter += 1

                    # Log the mapping from old VP x PP to new PP index
                    logging.info(f"VP Conversion - vp: {vp} pp: {pp} -> pp_idx: {pp_index}")

                    # Every vp_size chunks, we can fill a new PP index in the flat_partitions
                    if chunk_counter % vp_size == 0:
                        flat_partitions[pp_index].extend(tp_cache)
                        tp_cache = [[] for _ in range(tp_size)]
                        pp_index += 1

                        logging.debug(
                            f"VP merge step: \n"
                            f"vp: {vp} pp: {pp} pp_idx: {pp_index - 1} "
                            f"len(flat_partitions): {len(flat_partitions[pp_index - 1])}"
                        )

            logging.debug(f"PP Size len(flat partitions) : {len(flat_partitions)}")
            logging.debug(f"TP Size len(flat partitions[0]): {len(flat_partitions[0])}")
            logging.debug(f"Layers  len(flat partitions[0][0]) : {len(flat_partitions[0][0])}")

            partitions = flat_partitions
            del tp_cache

        if tgt_tp_size > 1 or tgt_pp_size > 1:
            merge_partition(model, partitions)
        else:
            # Write out the PP 1 TP 1 model to disk
            merge_partition(model, partitions, args.target_file)

        # Empty cache memory of all parameters from all PP TP partitions
        partitions.clear()

    else:
        # If input model has TP = 1 and PP = 1
        app_state.model_parallel_size = 1

        save_restore_connector = NLPSaveRestoreConnector()

        if args.model_extracted_dir is not None:
            logging.info(f"Using extracted model directory: {args.model_extracted_dir}")
            save_restore_connector.model_extracted_dir = args.model_extracted_dir

        if args.model_file is not None:
            model_filepath = args.model_file
        else:
            model_filepath = args.model_extracted_dir

        tmp_cfg = cls.restore_from(
            restore_path=model_filepath,
            trainer=trainer,
            map_location=torch.device("cpu"),
            save_restore_connector=save_restore_connector,
            return_config=True,
        )

        tmp_cfg, restore_dict = force_cpu_model(tmp_cfg)

        model = cls.restore_from(
            restore_path=model_filepath,
            trainer=trainer,
            map_location=torch.device("cpu"),
            save_restore_connector=save_restore_connector,
            override_config_path=tmp_cfg,
        )
        model.to(dtype=dtype)

        restore_model_config(model.cfg, restore_dict)

    # If target model has TP > 1 or PP > 1
    if tgt_pp_size > 1 or tgt_tp_size > 1:

        # Preserve the TP 1 PP 1 model parameters and names
        global_params = []
        global_params.append([p for n, p in model.named_parameters()])  # params
        global_params.append([n for n, p in model.named_parameters()])  # names

        logging.debug("Global parameters:")
        for idx, (name, p) in enumerate(zip(global_params[1], global_params[0])):
            logging.debug(f"{name} - {p.shape}")

        logging.info(f"TP 1 PP 1 Number of Parameters : {len(global_params[0])}")

        world_size = (
            tgt_pp_size * tgt_tp_size
        )  # pseudo world size for simulating load of a specific rank on a single gpu
        new_global_batch_size = model.cfg.micro_batch_size * world_size
        old_global_batch_size = model.cfg.get('global_batch_size', model.cfg.micro_batch_size)

        global_offset = len(global_params[0]) - 1  # -1 cause this indexes the array, range [0, L-1]
        logging.info(f"Final layer offset for parameters: {global_offset}")

        for pp_rank in range(tgt_pp_size - 1, -1, -1):  # reverse order

            with open_dict(model.cfg):
                model.cfg.pipeline_model_parallel_size = tgt_pp_size
                model.cfg.tensor_model_parallel_size = tgt_tp_size

                if 'pipeline_model_parallel_split_rank' in model.cfg:
                    if pipeline_model_parallel_split_rank > 0:
                        model.cfg.pipeline_model_parallel_split_rank = pipeline_model_parallel_split_rank
                    elif pp_size > 1:
                        logging.warning(
                            f"Model config has `pipeline_model_parallel_split_rank` set to "
                            f"{model.cfg.pipeline_model_parallel_split_rank} and target PP "
                            f"size is {tgt_pp_size}. "
                            f"Provided `pipeline_model_parallel_split_rank` is "
                            f"{pipeline_model_parallel_split_rank}. "
                            f"Be careful that the model config is correct "
                            f"if encoder-decoder models are being converted."
                        )

                model.cfg.global_batch_size = old_global_batch_size  # Used for restoration

            # Override flag that forces Model to use AppState instead of Trainer
            # to determine the world size, global and local rank
            # Used for simulating load of a specific rank on a single gpu
            os.environ[NEMO_MEGATRON_MODEL_PARALLEL_APPSTATE_OVERRIDE] = "true"

            # Compute the global rank
            global_rank = (
                pp_rank * tgt_tp_size + 0
            )  # tp_rank = 0 needed just for modules, all TP will be merged to this PP rank

            # Update AppState
            app_state.world_size = world_size
            app_state.global_rank = global_rank
            app_state.local_rank = global_rank % num_gpu_per_node
            app_state.pipeline_model_parallel_size = tgt_pp_size
            app_state.tensor_model_parallel_size = tgt_tp_size
            app_state.model_parallel_size = (
                app_state.pipeline_model_parallel_size * app_state.tensor_model_parallel_size
            )

            trainer = Trainer(
                plugins=plugins, devices=1, strategy=NLPDDPStrategy(), accelerator="cpu", precision=precision
            )
            if args.tokenizer_model_path is not None:
                with open_dict(model.cfg):
                    model.cfg.tokenizer.model = args.tokenizer_model_path

            else:
                if tokenizer_model_path is None:
                    logging.warning("Could not extract tokenizer model file from checkpoint.")

                else:
                    # Extract tokenizer info
                    with open_dict(model.cfg):
                        model.cfg.tokenizer.model = tokenizer_model_path

            model.cfg, restore_dict = force_cpu_model(model.cfg)

            model = cls(model.cfg, trainer)
            model = model.to('cpu')
            model._save_restore_connector = NLPSaveRestoreConnector()
            model.freeze()
            model.to(dtype=dtype)

            restore_model_config(model.cfg, restore_dict)

            # Update global batch size
            if old_global_batch_size % new_global_batch_size != 0 or old_global_batch_size < new_global_batch_size:
                logging.info(
                    f"Global batch size {old_global_batch_size} is not divisible by new global batch size {new_global_batch_size}."
                    f" The model config will be updated with new global batch size {new_global_batch_size}."
                )
                with open_dict(model.cfg):
                    model.cfg.global_batch_size = new_global_batch_size

            logging.info(f"Global rank: {global_rank} Local rank: {app_state.local_rank} World size: {world_size}")
            logging.info(f"PP rank: {pp_rank} TP rank: {0}")
            logging.info(f"TP 1 PP 1 Number of Layers : {len(global_params[0])}")
            logging.info(f"Remaining layer offset for parameters: {global_offset}")
            logging.info("\n")

            # Special case for TP conversion only mode
            if tp_conversion_only:
                logging.info(f"Skipping PP split due to flag `--tp_conversion_only`")

                split_tp_partition_only(model, global_params, tgt_tp_size, args.target_file, args.megatron_legacy)
                break

            global_offset = split_partition(
                model,
                global_params,
                tgt_pp_size,
                tgt_tp_size,
                pp_rank,
                global_offset,
                pipeline_model_parallel_split_rank,
                args.target_file,
                args.megatron_legacy,
            )

            # Reset env flag
            os.environ.pop(NEMO_MEGATRON_MODEL_PARALLEL_APPSTATE_OVERRIDE, None)

        # Check if invalid global offset - after all PP splits, global offset should be -1
        if global_offset < -1 and not tp_conversion_only:
            raise ValueError(
                f"Invalid global offset {global_offset} found for global rank {app_state.global_rank} "
                f"and local rank {app_state.local_rank}. Should be -1 if all parameters have been assigned. "
                f"Currently, seems some parameters were duplicated."
            )
        elif global_offset > -1 and not tp_conversion_only:
            logging.error("\n")
            logging.error("!" * 80)
            logging.error("Error: Some parameters were not correctly added to model partitions.")
            logging.error("Below is list of parameters skipped in reverse order: ")

            for param_id in range(global_offset, -1, -1):
                logging.error(
                    f"Param ID: {param_id} : {global_params[1][param_id]} {global_params[0][param_id].shape}"
                )
            logging.error("!" * 80)

            raise ValueError(
                f"Invalid global offset {global_offset} found for global rank {app_state.global_rank} "
                f"and local rank {app_state.local_rank}. Should be -1 if all parameters have been assigned. "
                f"Currently, seems some parameters were not assigned."
            )

    logging.info("Successfully finished changing partitions!")

    if temp_dir is not None:
        shutil.rmtree(temp_dir, ignore_errors=True)


if __name__ == '__main__':
    main()<|MERGE_RESOLUTION|>--- conflicted
+++ resolved
@@ -935,12 +935,9 @@
             plugins.append(MegatronHalfPrecisionPlugin(precision=plugin_precision, device='cuda', scaler=scaler))
         else:
             plugins.append(PipelineMixedPrecisionPlugin(precision=plugin_precision, device='cuda', scaler=scaler))
-<<<<<<< HEAD
-=======
         # Set precision None after precision plugins are created as PTL >= 2.1 does not allow both
         # precision plugins and precision to exist
         precision = None
->>>>>>> 05d5218c
     trainer = Trainer(plugins=plugins, devices=1, strategy=NLPDDPStrategy(), accelerator="cpu", precision=precision)
 
     if tp_size < 0 or pp_size < 0:
