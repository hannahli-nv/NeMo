# Copyright (c) 2023, NVIDIA CORPORATION.  All rights reserved.
#
# Licensed under the Apache License, Version 2.0 (the "License");
# you may not use this file except in compliance with the License.
# You may obtain a copy of the License at
#
#     http://www.apache.org/licenses/LICENSE-2.0
#
# Unless required by applicable law or agreed to in writing, software
# distributed under the License is distributed on an "AS IS" BASIS,
# WITHOUT WARRANTIES OR CONDITIONS OF ANY KIND, either express or implied.
# See the License for the specific language governing permissions and
# limitations under the License.
"""SAMPLING ONLY."""

import numpy as np
import torch
from tqdm import tqdm

from nemo.collections.multimodal.models.stable_diffusion.samplers import Sampler
from nemo.collections.multimodal.models.stable_diffusion.samplers.base_sampler import AbstractBaseSampler
from nemo.collections.multimodal.modules.stable_diffusion.diffusionmodules.util import extract_into_tensor
from nemo.collections.multimodal.parts.utils import randn_like


class DDIMSampler(AbstractBaseSampler):
    def __init__(self, model, schedule="linear", **kwargs):
        super().__init__(model, sampler=Sampler.DDIM, schedule="linear", supports_logprobs=True, **kwargs)

    @torch.no_grad()
    def p_sampling_fn(
        self,
        x,
        c,
        t,
        index,
        repeat_noise=False,
        use_original_steps=False,
        quantize_denoised=False,
        temperature=1.0,
        noise_dropout=0.0,
        score_corrector=None,
        corrector_kwargs=None,
        unconditional_guidance_scale=1.0,
        unconditional_conditioning=None,
        old_eps=None,
        t_next=None,
        return_logprobs=False,
        return_mean_var=False,
    ):
        b, *_, device = *x.shape, x.device
        e_t, model_output = self._get_model_output(
            x, t, unconditional_conditioning, unconditional_guidance_scale, score_corrector, c, corrector_kwargs
        )
<<<<<<< HEAD
        # x_prev, pred_x0 = self._get_x_prev_and_pred_x0(
        outs = self._get_x_prev_and_pred_x0(
            use_original_steps, b, index, device, x, e_t, quantize_denoised, repeat_noise, temperature, noise_dropout, return_logprobs=return_logprobs, return_mean_var=return_mean_var
=======
        x_prev, pred_x0 = self._get_x_prev_and_pred_x0(
            use_original_steps,
            b,
            index,
            device,
            x,
            t,
            model_output,
            e_t,
            quantize_denoised,
            repeat_noise,
            temperature,
            noise_dropout,
>>>>>>> 981fca59
        )
        # return x_prev, pred_x0
        # outs contains x_prev, pred_x0, and possibly log_probs (if return log_probs was set)
        return outs
    
    def scoring_fn(
        self,
        x,
        x_prev,
        c,
        index,
        unconditional_guidance_scale=1.0,
        unconditional_conditioning=None,
        score_corrector=None,
        corrector_kwargs=None,
        use_original_steps=False,
        quantize_denoised=False,
        temperature=1.0,
        return_mean_var=False,
    ):
        """
        Scores a given set of images under the model. Ensure you wrap this with torch.no_grad when appropriate.
        This isn't done by default since it can be used for training.
        """
        timesteps = self.ddim_timesteps
        total_steps = timesteps.shape[0]

        # print(f"Scoring using {self.sampler.name} with {total_steps} timesteps")

        b, *_, device = *x.shape, x.device
        time_range = torch.tensor(timesteps, device=device)
        cpu_idx = index.clone().cpu().numpy()
        e_t = self._get_model_output(
            x, time_range[cpu_idx], unconditional_conditioning, unconditional_guidance_scale, score_corrector, c, corrector_kwargs
        )
        return self._get_step_logprob(use_original_steps, b, cpu_idx, device, x, x_prev, e_t, quantize_denoised, temperature, return_mean_var)

    @torch.no_grad()
    def stochastic_encode(self, x0, t, use_original_steps=False, noise=None):
        # fast, but does not allow for exact reconstruction
        # t serves as an index to gather the correct alphas
        if use_original_steps:
            sqrt_alphas_cumprod = self.sqrt_alphas_cumprod
            sqrt_one_minus_alphas_cumprod = self.sqrt_one_minus_alphas_cumprod
        else:
            sqrt_alphas_cumprod = torch.sqrt(self.ddim_alphas)
            sqrt_one_minus_alphas_cumprod = self.ddim_sqrt_one_minus_alphas

        if noise is None:
            noise = randn_like(x0, generator=self.model.rng)
        return (
            extract_into_tensor(sqrt_alphas_cumprod, t, x0.shape) * x0
            + extract_into_tensor(sqrt_one_minus_alphas_cumprod, t, x0.shape) * noise
        )

    @torch.no_grad()
    def decode(
        self,
        x_latent,
        cond,
        t_start,
        unconditional_guidance_scale=1.0,
        unconditional_conditioning=None,
        use_original_steps=False,
    ):

        timesteps = np.arange(self.ddpm_num_timesteps) if use_original_steps else self.ddim_timesteps
        timesteps = timesteps[:t_start]

        time_range = np.flip(timesteps)
        total_steps = timesteps.shape[0]
        print(f"Running DDIM Sampling with {total_steps} timesteps")

        iterator = tqdm(time_range, desc='Decoding image', total=total_steps)
        x_dec = x_latent
        for i, step in enumerate(iterator):
            index = total_steps - i - 1
            ts = torch.full((x_latent.shape[0],), step, device=x_latent.device, dtype=torch.long)
            x_dec, _ = self.p_sample_ddim(
                x_dec,
                cond,
                ts,
                index=index,
                use_original_steps=use_original_steps,
                unconditional_guidance_scale=unconditional_guidance_scale,
                unconditional_conditioning=unconditional_conditioning,
            )
        return x_dec<|MERGE_RESOLUTION|>--- conflicted
+++ resolved
@@ -27,7 +27,6 @@
     def __init__(self, model, schedule="linear", **kwargs):
         super().__init__(model, sampler=Sampler.DDIM, schedule="linear", supports_logprobs=True, **kwargs)
 
-    @torch.no_grad()
     def p_sampling_fn(
         self,
         x,
@@ -52,25 +51,9 @@
         e_t, model_output = self._get_model_output(
             x, t, unconditional_conditioning, unconditional_guidance_scale, score_corrector, c, corrector_kwargs
         )
-<<<<<<< HEAD
         # x_prev, pred_x0 = self._get_x_prev_and_pred_x0(
         outs = self._get_x_prev_and_pred_x0(
             use_original_steps, b, index, device, x, e_t, quantize_denoised, repeat_noise, temperature, noise_dropout, return_logprobs=return_logprobs, return_mean_var=return_mean_var
-=======
-        x_prev, pred_x0 = self._get_x_prev_and_pred_x0(
-            use_original_steps,
-            b,
-            index,
-            device,
-            x,
-            t,
-            model_output,
-            e_t,
-            quantize_denoised,
-            repeat_noise,
-            temperature,
-            noise_dropout,
->>>>>>> 981fca59
         )
         # return x_prev, pred_x0
         # outs contains x_prev, pred_x0, and possibly log_probs (if return log_probs was set)
