# Copyright (c) 2024, NVIDIA CORPORATION.  All rights reserved.
#
# Licensed under the Apache License, Version 2.0 (the "License");
# you may not use this file except in compliance with the License.
# You may obtain a copy of the License at
#
#     http://www.apache.org/licenses/LICENSE-2.0
#
# Unless required by applicable law or agreed to in writing, software
# distributed under the License is distributed on an "AS IS" BASIS,
# WITHOUT WARRANTIES OR CONDITIONS OF ANY KIND, either express or implied.
# See the License for the specific language governing permissions and
# limitations under the License.

import logging
import warnings
from dataclasses import dataclass
from functools import partial
from typing import Any, Optional

import torch
from lhotse import CutSet
from lhotse.cut import Cut
from lhotse.dataset import (
    CutConcatenate,
    DynamicBucketingSampler,
    DynamicCutSampler,
    IterableDatasetWrapper,
    make_worker_init_fn,
)
from lhotse.lazy import LazyFlattener
from lhotse.utils import fastcopy
from omegaconf import DictConfig, OmegaConf

from nemo.collections.common.data.lhotse.cutset import read_cutset_from_config


@dataclass
class LhotseDataLoadingConfig:
    """
    Structured config used for OmegaConf schema validation.
    It's also a single source of truth for reading default option values.
    The options not supported anymore but present, e.g., in old configs,
    will be emitted in a DeprecationWarning and ignored.
    """

    # 1. Data inputs.
    #   a. "Classic" NeMo input path fields.
    manifest_filepath: Any = None  # str | list[list[str | float]] | None = None
    tarred_audio_filepaths: Any = None  # str | list[list[str]] | None = None
    #   b. Lhotse CutSet manifest / Lhotse Shar tar dir paths.
    cuts_path: str | None = None
    shar_path: Any = None  # str | list[str | tuple[str, float | int]] | None = None

    # 2. Batch size.
    #   a. Existing NeMo options.
    batch_size: int | None = None
    #   b. Lhotse dynamic batch sizes.
    batch_duration: float | None = None
    quadratic_duration: float | None = None
    #   c. Lhotse bucketing.
    use_bucketing: bool = False
    num_buckets: int = 30
    num_cuts_for_bins_estimate: int = 10000
    bucket_duration_bins: list[float] | None = None
    bucket_buffer_size: int = 10000
    #   d. Other Lhotse sampling options.
    shuffle_buffer_size: int | None = 10000
    drop_last: bool = False
    shard_seed: int | str = "trng"
    max_open_streams: int | None = None

    # 3. Supported existing NeMo options.
    shuffle: bool = False
    sample_rate: int = 16000
    min_duration: float | None = -1
    max_duration: float | None = float("inf")
    seed: int | str = "randomized"  # int | "randomized" | "trng"; the latter two are lazily resolved by Lhotse in dloading worker processes
    num_workers: int = 0
    pin_memory: bool = False

    # 4. Optional Lhotse data augmentation.
    #   a. On-the-fly noise/audio mixing.
    noise_path: str | None = None
    noise_snr: tuple[float, float] = (10.0, 20.0)
    noise_mix_prob: float = 0.5
    #   b. On-the-fly 3-way speed perturbation.
    perturb_speed: bool = False
    #   c. Cut concatenation (glue together multiple utterances into a single one)
    concatenate_samples: bool = False
    concatenate_gap_seconds: float = 0.1
    concatenate_duration_factor: float = 1.0
    concatenate_merge_supervisions: bool = True
    db_norm: Optional[float] = -25.0  # from CodeSwitchingDataset
    #   d. On-the-fly cut truncation or window slicing
    #       I) truncate: select one chunk of a fixed duration for each cut
    truncate_duration: Optional[float] = None  # set this to enable
    truncate_offset_type: str = "random"  # "random" | "start" (fixed) | "end" (fixed, counted back)
    #       II) cut_into_windows: convert each cut to smaller cut using a sliding window (define hop for overlapping windows)
    cut_into_windows_duration: Optional[float] = None  # set this to enable
    cut_into_windows_hop: Optional[float] = None
    #       III) common options
    keep_excessive_supervisions: bool = True  # when a cut is truncated in the middle of a supervision, should we keep them.

    # 5. Other Lhotse options.
    text_field: str = "text"  # key to read the transcript from
    lang_field: str = "lang"  # key to read the language tag from
    # Enables iteration of NeMo non-tarred manifests that don't have a "sampling_rate" key without performing any I/O.
    # Note that this will not allow actual dataloading; it's only for manifest iteration as Lhotse objects.
    missing_sampling_rate_ok: bool = False


def get_lhotse_dataloader_from_config(
    config: DictConfig, global_rank: int, world_size: int, dataset: torch.utils.data.Dataset
) -> torch.utils.data.DataLoader:
    """
    Set up a Lhotse training dataloder.

    Expects a typical NeMo dataset configuration format, with additional fields: "use_lhotse=True" and "lhotse: <dict>".
    Some fields in the original NeMo configuration may be ignored.

    The ``dataset`` parameter should be an instance of a Lhotse-compatible PyTorch Dataset class.
    It only needs to define the following method ``__getitem__(self, cuts: CutSet) -> Dict[str, torch.Tensor]``.
    This dataset is not expected to hold a reference to any actual data; it may be interpreted as a function
    mapping a Lhotse CutSet into a mini-batch of tensors.

    For example, see: :class:`nemo.collections.asr.data.audio_to_text_lhotse.LhotseSpeechToTextBpeDataset`,
    which is constructed from just a tokenizer and essentially loads and collates audio and tokenizes the transcript.
    """
    logging.info("We will be using a Lhotse DataLoader.")

    config = make_structured_with_schema_warnings(config)

    # 1. Load a manifest as a Lhotse CutSet.
    cuts, is_tarred = read_cutset_from_config(config)

    # Resample as a safeguard; it's a no-op when SR is already OK
    cuts = cuts.resample(config.sample_rate)

<<<<<<< HEAD
=======
    # Duration filtering, same as native NeMo dataloaders.
    cuts = cuts.filter(DurationFilter(config.min_duration, config.max_duration))

    # Expands cuts if multiple translations are provided.
    cuts = CutSet(LazyFlattener(cuts.map(_flatten_alt_text)))

>>>>>>> 7de8f87e
    # 2. Optional augmentations.
    # 2.a. Noise mixing.
    if config.noise_path is not None:
        noise = CutSet.from_file(config.noise_path)
        cuts = cuts.mix(
            cuts=noise, snr=config.noise_snr, mix_prob=config.noise_mix_prob, seed="trng", random_mix_offset=True
        )

    # 2.b. On-the-fly speed perturbation.
    #    mux here ensures it's uniformly distributed throughout sampling,
    #    and applying it here (before sampler/dataset) ensures optimal
    #    bucket allocation.
    if config.perturb_speed:
        cuts = CutSet.mux(cuts, cuts.perturb_speed(0.9), cuts.perturb_speed(1.1),)

    # 2.d: truncation/slicing
    if config.truncate_duration is not None:
        cuts = cuts.truncate(
            max_duration=config.truncate_duration,
            offset_type=config.truncate_offset_type,
            keep_excessive_supervisions=config.keep_excessive_supervisions,
        )
    if config.cut_into_windows_duration is not None:
        cuts = cuts.cut_into_windows(
            duration=config.cut_into_windows_duration,
            hop=config.cut_into_windows_hop,
            keep_excessive_supervisions=config.keep_excessive_supervisions,
        )

    # Duration filtering, same as native NeMo dataloaders.
    # We can filter after the augmentations because they are applied only when calling load_audio().
    cuts = cuts.filter(DurationFilter(config.min_duration, config.max_duration))

    # 3. The sampler.
    if config.use_bucketing:
        # Bucketing. Some differences from NeMo's native bucketing:
        #    - we can tweak the number of buckets and bucket duration bins using the configuration
        #    - batch size is dynamic and configurable via a single param: max_duration (config: batch_duration)
        #    - quadratic_duration introduces a penalty to balance batch sizes for quadratic time complexity models
        logging.info(
            f"Creating a Lhotse DynamicBucketingSampler "
            f"(max_batch_duration={config.batch_duration} max_batch_size={config.batch_size})"
        )
        sampler = DynamicBucketingSampler(
            cuts,
            max_duration=config.batch_duration,
            max_cuts=config.batch_size,
            shuffle=config.shuffle,
            drop_last=config.drop_last,
            shuffle_buffer_size=config.shuffle_buffer_size,
            quadratic_duration=config.quadratic_duration,
            seed=config.seed,
            num_buckets=config.num_buckets,
            duration_bins=config.bucket_duration_bins,
            num_cuts_for_bins_estimate=config.num_cuts_for_bins_estimate,
            buffer_size=config.bucket_buffer_size,
            rank=0 if is_tarred else global_rank,
            world_size=1 if is_tarred else world_size,
        )
    else:
        # Non-bucketing sampler, similar to original NeMo dataloading without bucketing,
        # but we also use batch_duration instead of batch_size here.
        # Recommended for dev/test.
        logging.info(
            f"Creating a Lhotse DynamicCutSampler (bucketing is disabled, "
            f"(max_batch_duration={config.batch_duration} max_batch_size={config.batch_size})"
        )
        sampler = DynamicCutSampler(
            cuts,
            max_duration=config.batch_duration,
            max_cuts=config.batch_size,
            shuffle=config.shuffle,
            drop_last=config.drop_last,
            shuffle_buffer_size=config.shuffle_buffer_size,
            quadratic_duration=config.quadratic_duration,
            seed=config.seed,
            rank=0 if is_tarred else global_rank,
            world_size=1 if is_tarred else world_size,
        )

    if config.concatenate_samples:
        # Cut concatenation will produce longer samples out of shorter samples
        # by gluing them together from the shortest to longest not to exceed a duration
        # of longest_cut * duration_factor (greedy knapsack algorithm for minimizing padding).
        # Useful e.g. for simulated code-switching in multilingual setups.
        # We follow concatenation by ``merge_supervisions`` which creates a single supervision
        # object with texts joined by a whitespace so that "regular" dataset classes don't
        # have to add a special support for multi-supervision cuts.
        sampler = sampler.map(
            CutConcatenate(gap=config.concatenate_gap_seconds, duration_factor=config.concatenate_duration_factor,)
        )
        if config.db_norm is not None:
            sampler = sampler.map(partial(_normalize_loudness, db_norm=config.db_norm))
        if config.concatenate_merge_supervisions:
            sampler = sampler.map(_merge_supervisions)

    # 4. Creating dataloader.
    if is_tarred:
        # Wrapper here is necessary when using NeMo tarred data or Lhotse Shar data,
        # because then I/O happens upon sampler iteration. Normally, the sampler resides
        # in the training loop process, but when we use iterable dataset, we can move it to
        # the dataloading worker process.
        # We use lhotse's own worker_init_fn which leverages information such as rank, world_size,
        # worker_id, etc. to set a different random seed for each (node, worker) combination.
        # This together with infinite datasets removes the need to split data across nodes/workers.
        dloader_kwargs = dict(
            dataset=IterableDatasetWrapper(dataset=dataset, sampler=sampler),
            worker_init_fn=make_worker_init_fn(rank=global_rank, world_size=world_size),
            persistent_workers=config.num_workers > 0,  # helps Lhotse Shar maintain shuffling state
        )
    else:
        # For non-tarred data, the sampler resides in the training loop process and
        # reads only light-weight JSON objects; it samples mini-batches and passes
        # the meta-data to Dataset, which performs the actual I/O inside its __getitem__ method.
        dloader_kwargs = dict(dataset=dataset, sampler=sampler)
    dloader = torch.utils.data.DataLoader(
        **dloader_kwargs, batch_size=None, num_workers=config.num_workers, pin_memory=config.pin_memory,
    )

    return dloader


def make_structured_with_schema_warnings(config: DictConfig) -> DictConfig:
    """
    Checks the schema and fills missing default option values.
    Warns the user if any of the fields are not supported by the current schema
    but does not raise exceptions.
    """
    default = OmegaConf.structured(LhotseDataLoadingConfig)

    # Remove unsupported keys and warn about them.
    supported_keys = set(OmegaConf.to_container(default).keys())
    received_keys = set(OmegaConf.to_container(config).keys())
    unsupported_keys = received_keys - supported_keys
    if unsupported_keys:
        warnings.warn(
            f"The following configuration keys are no longer supported " f"and ignored: {','.join(unsupported_keys)}",
            category=DeprecationWarning,
        )
    config = OmegaConf.masked_copy(config, list(supported_keys))

    return OmegaConf.merge(default, config)


# The helper callables below exist to avoid passing lambdas into lhotse CutSet map/filter methods.
# Lambdas are not serializable across processes by pickle.
# Note: lhotse offers LHOTSE_DILL_ENABLED=1 and ``lhotse.lazy.set_dill_enabled(True)``
# to support pickling lambdas if its ever truly necessary.


class DurationFilter:
    """Callable, returns ``True`` if a cut's duration is in range [d_min, d_max] and ``False`` otherwise."""

    def __init__(self, d_min: float, d_max: float) -> None:
        self.d_min = d_min
        self.d_max = d_max

    def __call__(self, cut: Cut) -> bool:
        return self.d_min <= cut.duration <= self.d_max


def _normalize_loudness(cuts: CutSet, db_norm: float) -> CutSet:
    return cuts.normalize_loudness(target=db_norm, mix_first=False)


def _merge_supervisions(cuts: CutSet) -> CutSet:
    return cuts.merge_supervisions()


def _flatten_alt_text(cut) -> list:
    ans = [cut]
    if cut.custom is None or cut.custom.get("alt_text") is None:
        return ans
    cut = cut.move_to_memory(audio_format="wav")  # performs I/O once and holds audio in memory from now on
    # Popping to ease eyesight on debug.
    paired_text = cut.custom.pop("alt_text")
    for data in paired_text.values():
        # Copy to avoid lazy dataloading issues
        data = data.copy()
        text_instance = cut.map_supervisions(lambda s: fastcopy(s, text=data["text"], language=data["lang"]))
        text_instance.custom = {"text": data.pop("text"), "lang": data.pop("lang"), **data}
        ans.append(text_instance)
    return ans<|MERGE_RESOLUTION|>--- conflicted
+++ resolved
@@ -137,15 +137,10 @@
     # Resample as a safeguard; it's a no-op when SR is already OK
     cuts = cuts.resample(config.sample_rate)
 
-<<<<<<< HEAD
-=======
-    # Duration filtering, same as native NeMo dataloaders.
-    cuts = cuts.filter(DurationFilter(config.min_duration, config.max_duration))
 
     # Expands cuts if multiple translations are provided.
     cuts = CutSet(LazyFlattener(cuts.map(_flatten_alt_text)))
 
->>>>>>> 7de8f87e
     # 2. Optional augmentations.
     # 2.a. Noise mixing.
     if config.noise_path is not None:
