# Copyright (c) 2021, NVIDIA CORPORATION.  All rights reserved.
#
# Licensed under the Apache License, Version 2.0 (the "License");
# you may not use this file except in compliance with the License.
# You may obtain a copy of the License at
#
#     http://www.apache.org/licenses/LICENSE-2.0
#
# Unless required by applicable law or agreed to in writing, software
# distributed under the License is distributed on an "AS IS" BASIS,
# WITHOUT WARRANTIES OR CONDITIONS OF ANY KIND, either express or implied.
# See the License for the specific language governing permissions and
# limitations under the License.

import itertools
import os
import queue
import warnings
from contextlib import nullcontext
from dataclasses import fields
from functools import cache, partial
from importlib.metadata import version
from typing import Any, Dict, Iterator, List, Optional, Union

import torch
from omegaconf import OmegaConf
from omegaconf.dictconfig import DictConfig
from pkg_resources import packaging
from pytorch_lightning.accelerators import CPUAccelerator
from pytorch_lightning.loops.fetchers import _DataFetcherWrapper
from pytorch_lightning.trainer.trainer import Trainer

from nemo.collections.common.parts.utils import extend_instance
from nemo.collections.nlp.data.language_modeling.megatron.data_samplers import (
    MegatronPretrainingRandomSampler,
    MegatronPretrainingSampler,
)
<<<<<<< HEAD
from nemo.collections.nlp.data.language_modeling.megatron.gpt_fim_dataset import GPTFIMDataset, GPTFIMDatasetConfig
=======
from nemo.collections.nlp.data.language_modeling.megatron.gpt_dataset import build_train_valid_test_datasets
from nemo.collections.nlp.data.language_modeling.megatron.gpt_fim_dataset import (
    GPTFIMDataset,
    GPTFIMDatasetConfig,
    is_dataset_built_on_rank,
)
>>>>>>> 71c73ae8
from nemo.collections.nlp.models.language_modeling.megatron.falcon.falcon_spec import get_falcon_layer_spec
from nemo.collections.nlp.models.language_modeling.megatron.gpt_full_te_layer_autocast_spec import (
    get_gpt_full_te_layer_autocast_spec,
)
from nemo.collections.nlp.models.language_modeling.megatron.gpt_model import GPTModel
from nemo.collections.nlp.models.language_modeling.megatron_base_model import MegatronBaseModel
from nemo.collections.nlp.modules.common.megatron.build_model import build_model
from nemo.collections.nlp.modules.common.megatron.module import Float16Module
from nemo.collections.nlp.modules.common.megatron.utils import (
    ApexGuardDefaults,
    average_losses_across_data_parallel_group,
    get_all_params_for_weight_decay_optimization,
    get_ltor_masks_and_position_ids,
    get_params_for_weight_decay_optimization,
)
from nemo.collections.nlp.modules.common.text_generation_strategy import TextGenerationStrategy
from nemo.collections.nlp.modules.common.text_generation_utils import (
    generate,
    get_computeprob_response,
    get_default_length_params,
    get_default_sampling_params,
    megatron_gpt_generate,
)
from nemo.collections.nlp.modules.common.transformer.text_generation import (
    LengthParam,
    OutputType,
    SamplingParam,
    TextGeneration,
)
from nemo.collections.nlp.parts import utils_funcs
from nemo.collections.nlp.parts.utils_funcs import activation_to_func, get_last_rank
from nemo.core.classes import Exportable
from nemo.core.classes.common import PretrainedModelInfo
from nemo.core.neural_types import ChannelType, NeuralType
from nemo.utils import logging
from nemo.utils.te_utils import is_float8tensor

try:
    import apex.transformer.pipeline_parallel.utils
    from apex.transformer.pipeline_parallel.utils import get_num_microbatches

    HAVE_APEX = True

except (ImportError, ModuleNotFoundError):

    HAVE_APEX = False

try:
    from megatron.core import InferenceParams, parallel_state, tensor_parallel
    from megatron.core.datasets.blended_megatron_dataset_builder import BlendedMegatronDatasetBuilder
    from megatron.core.datasets.gpt_dataset import GPTDataset, GPTDatasetConfig, MockGPTDataset
    from megatron.core.inference.gpt.model_specs import get_gpt_layer_ammo_spec
    from megatron.core.models.gpt import GPTModel as MCoreGPTModel
    from megatron.core.models.gpt.gpt_layer_specs import (
        get_gpt_layer_local_spec,
        get_gpt_layer_with_transformer_engine_spec,
    )
    from megatron.core.pipeline_parallel.schedules import get_forward_backward_func
    from megatron.core.transformer.module import Float16Module as MCoreFloat16Module
    from megatron.core.transformer.transformer_config import TransformerConfig
    from megatron.core.utils import drain_embedding_wgrad_compute, init_method_normal, scaled_init_method_normal

    # TODO @tmoon: Use once available in Megatron-LM
    # from megatron.core.pipeline_parallel.schedules import DataIteratorList

    HAVE_MEGATRON_CORE = True

except (ImportError, ModuleNotFoundError):

    TransformerConfig = ApexGuardDefaults

    HAVE_MEGATRON_CORE = False

try:
    import transformer_engine
    from transformer_engine.pytorch import module as te_module

    HAVE_TE = True

except (ImportError, ModuleNotFoundError):
    HAVE_TE = False


@cache
def mcore_supports_moe() -> bool:
    global HAVE_MEGATRON_CORE
    if not HAVE_MEGATRON_CORE:
        return False
    try:
        from megatron.core.transformer.moe.router import TopKRouter

        return True
    except ImportError:
        return False


def get_specs(spec_name, num_experts=None, moe_grouped_gemm=False, use_te=True):
    if num_experts is not None:
        assert mcore_supports_moe(), "Megatron-core >= v0.5.0 is required for MoE"

    if use_te and spec_name == '':
        spec_name = 'te_gpt'
    name_spec_dict = {
        "": get_gpt_layer_local_spec(num_experts, moe_grouped_gemm),
        "te_gpt": get_gpt_layer_with_transformer_engine_spec(num_experts, moe_grouped_gemm),
        "megatron_falcon_gpt": get_falcon_layer_spec(),
        "megatron_gpt_full_te_layer_autocast": get_gpt_full_te_layer_autocast_spec(),
        "ammo": get_gpt_layer_ammo_spec(),
    }
    if spec_name not in name_spec_dict:
        raise ValueError(f"Spec name '{spec_name}' is not recognized.")
    return name_spec_dict[spec_name]


class EmbeddingScalingMixin(torch.nn.Module):
    """
    A mixin class for scaling embeddings in Megatron GPT.
    The scaling is applied only if the configuration (accessible via `self.config`)
    includes `apply_embedding_scaling` set to True.
    """

    def forward(self, **kwargs):
        """
        Forward pass that scales the output embeddings from the `forward` method of
        the superclass by the square root of the hidden size specified in the configuration.
        """
        embeddings = super().forward(**kwargs)
        return embeddings * (self.config.hidden_size ** 0.5)


class MegatronGPTExportableModel(torch.nn.Module, Exportable):
    """
    Megatron GPT Wrapper for ONNX export
    """

    def __init__(self, model):
        super().__init__()
        self.model = model
        self.fp8_enabled = model.cfg.get('fp8', False)
        self.fp8_recipe = None
        if self.fp8_enabled and HAVE_TE:
            self.fp8_recipe = transformer_engine.common.recipe.DelayedScaling(
                margin=0, interval=1, fp8_format=transformer_engine.common.recipe.Format.E4M3
            )

        self.dtype = utils_funcs.torch_dtype_from_precision(model.cfg.precision)

    def forward(self, tokens, position_ids, attention_mask):
        if self.fp8_enabled and HAVE_TE:
            with transformer_engine.pytorch.onnx_export(self.fp8_enabled), transformer_engine.pytorch.fp8_autocast(
                enabled=self.fp8_enabled, fp8_recipe=self.fp8_recipe
            ), torch.no_grad(), torch.inference_mode(), torch.autocast(
                'cuda', dtype=self.dtype
            ), warnings.catch_warnings():
                warnings.filterwarnings(action='ignore', category=torch.jit.TracerWarning, module=r'.*')
                assert tokens.shape == position_ids.shape
                assert attention_mask.shape[2] == attention_mask.shape[3] == tokens.shape[1] == position_ids.shape[1]
                output_tensor = self.model.forward(
                    tokens=tokens.cuda(),
                    text_position_ids=position_ids.cuda(),
                    attention_mask=attention_mask.cuda(),
                    labels=None,
                )
        else:
            with torch.no_grad(), torch.inference_mode(), torch.autocast(
                'cuda', dtype=self.dtype
            ), warnings.catch_warnings():
                warnings.filterwarnings(action='ignore', category=torch.jit.TracerWarning, module=r'.*')
                assert tokens.shape == position_ids.shape
                assert attention_mask.shape[2] == attention_mask.shape[3] == tokens.shape[1] == position_ids.shape[1]
                output_tensor = self.model.forward(
                    tokens=tokens.cuda(),
                    text_position_ids=position_ids.cuda(),
                    attention_mask=attention_mask.cuda(),
                    labels=None,
                )

        return output_tensor

    def freeze(self):
        for param in self.parameters():
            param.requires_grad = False

    def input_example(self, max_batch=1, max_dim=768, seq_len=6):
        ids = [self.model.tokenizer.text_to_ids(text) for text in ["how is the weather on           Sunday"]]
        id_tensors = [torch.unsqueeze(torch.LongTensor(id_list), dim=0) for id_list in ids]
        masks_and_position_ids = [
            get_ltor_masks_and_position_ids(id_tensor, self.model.tokenizer.eos_id, False, False, False)
            for id_tensor in id_tensors
        ]
        for tokens, attn_mask_and_pos_ids in zip(id_tensors, masks_and_position_ids):
            attn_mask, _, pos_ids = attn_mask_and_pos_ids
            return tokens, pos_ids, attn_mask

    @property
    def input_types(self) -> Optional[Dict[str, NeuralType]]:
        return {
            "input_ids": NeuralType(('B', 'T'), ChannelType()),
            "position_ids": NeuralType(('B', 'T'), ChannelType()),
            "attention_mask": NeuralType(('D', 'D', 'T', 'T'), ChannelType()),
        }

    @property
    def output_types(self) -> Optional[Dict[str, NeuralType]]:
        return {"logits": NeuralType(('B', 'T', 'D'), ChannelType())}

    @property
    def input_names(self) -> List[str]:
        return ['input_ids', 'position_ids', 'attention_mask']

    @property
    def output_names(self) -> List[str]:
        return ['logits']


class MegatronGPTModel(MegatronBaseModel, TextGeneration):
    """
    Megatron GPT pretraining
    """

    def __init__(self, cfg: DictConfig, trainer: Trainer):
        if not HAVE_APEX:
            raise ImportError(
                "Apex was not found. Please see the NeMo README for installation instructions: https://github.com/NVIDIA/NeMo#megatron-gpt."
            )
        if not HAVE_MEGATRON_CORE:
            logging.warning(
                "megatron-core was not found. Please see the NeMo README for installation instructions: https://github.com/NVIDIA/NeMo#megatron-gpt."
            )
        # this prevents base constructor from initializing tokenizer
        self.tokenizer = None
        super().__init__(cfg, trainer=trainer, no_lm_init=True)

        self._validate_trainer()

        # build the transformer config
        # TODO: add type hint once pip package is out
        self.transformer_config = self.build_transformer_config()

        self.megatron_amp_O2 = cfg.get('megatron_amp_O2', False)

        self.mcore_gpt = cfg.get('mcore_gpt', False)
        self.spec_name = cfg.get('name', '')
        if cfg.get('fp8', False):
            self.prev_step_training = True

        self.rampup_batch_size = self.cfg.get('rampup_batch_size', None)
        if self.rampup_batch_size:
            self.prev_consumed_samples = 0
            self.if_first_step = 0
            self.prev_global_batch_size = None

        if cfg.get('data', None) is not None:
            self.reset_position_ids = cfg.data.get('reset_position_ids', False)
            self.reset_attention_mask = cfg.data.get('reset_attention_mask', False)
            self.eod_mask_loss = cfg.data.get('eod_mask_loss', False)

        if not self.megatron_amp_O2 and self.cfg.get('virtual_pipeline_model_parallel_size', None):
            raise ValueError('Virtual pipeline model parallel is only supported when using megatron_amp_O2')

        if not self.megatron_amp_O2 and self.cfg.get('expert_model_parallel_size', 1) > 1:
            raise ValueError('Expert parallelism is only supported when using megatron_amp_O2')

        # TODO(akoumparouli): this is temporary and will be removed in the future.
        if self.cfg.get('expert_model_parallel_size', 1) > 1 and self.with_distributed_adam:
            raise ValueError('Expert parallelism is currently not supporting distributed optimizer')

        self.transformer_engine = cfg.get('transformer_engine', False)
        if self.megatron_amp_O2 and not self.transformer_engine:
            logging.warning('megatron_amp_O2 is enabled but transformer-engine is not.')

        # build_model returns a list of modules which are used for interleaved pipeline parallelism
        if isinstance(self.trainer.accelerator, CPUAccelerator):
            self.model = build_model(
                model_provider_func=self.model_provider_func,
                wrap_with_ddp=False,
                on_cpu=True,
                virtual_pipeline_model_parallel_size=self.cfg.get('virtual_pipeline_model_parallel_size', None),
            )
        else:
            build_model_context = nullcontext
            if HAVE_TE and self.cfg.get('fp8', False) and self.cfg.get('fp8_params', False):
                build_model_context = transformer_engine.pytorch.fp8_model_init
            with build_model_context():
                self.model = build_model(
                    model_provider_func=self.model_provider_func,
                    wrap_with_ddp=False,
                    virtual_pipeline_model_parallel_size=self.cfg.get('virtual_pipeline_model_parallel_size', None),
                    on_cpu=cfg.get('fsdp', False) and cfg.get('use_cpu_initialization', False),
                )

        # if we're not using interleaved, then self.model is a module.
        if self.cfg.get('virtual_pipeline_model_parallel_size', None) is None:
            self.model = self.model[0]

        if self.megatron_amp_O2:

            if not self.with_distributed_adam and not self.cfg.get("use_cpu_initialization", False):
                # Pre-allocate the model on GPU to have master parameters allocated on the same device with matching data type
                if isinstance(self.model, list):
                    for module in self.model:
                        module.cuda(torch.cuda.current_device())
                else:
                    self.model.cuda(torch.cuda.current_device())

            self._wrap_model_for_O2()

        self.enable_autocast = (
            True if (not self.megatron_amp_O2) and (self.autocast_dtype in [torch.float16, torch.bfloat16]) else False
        )

        # configuration used for inference
        self._inference_config = None

        # Convert the global-batch-based profile index to micro-batch index
        if hasattr(self, '_nsys_profile_enabled'):
            mp_size = cfg.get('tensor_model_parallel_size', 1) * cfg.get('pipeline_model_parallel_size', 1)
            cp_size = cfg.get('context_parallel_size', 1)
            data_parallel_world_size = trainer.world_size // (mp_size * cp_size)
            grad_accum_steps = cfg.get('global_batch_size') // (cfg.get('micro_batch_size') * data_parallel_world_size)
            self._nsys_profile_start_step *= grad_accum_steps
            self._nsys_profile_end_step *= grad_accum_steps

        self.get_attention_mask_from_fusion = self.cfg.get('get_attention_mask_from_fusion', True)
        self.initialize_ub = self.cfg.get('ub_tp_comm_overlap', False)
        self.log_train_loss = bool(int(os.getenv("NEMO_LOG_TRAIN_LOSS", 1)))
        self.log_memory_usage = bool(int(os.getenv("NEMO_LOG_MEMORY_USAGE", 0)))
        self.loss_broadcast_src_rank = None

        self.inference_params = None

        # default to false since this doesn't work with sequence parallelism currently
        self.use_loss_mask = self.cfg.get('use_loss_mask', False)

        if self.use_loss_mask and self.transformer_config.sequence_parallel:
            raise ValueError('Loss mask is not supported with sequence parallelism.')

    def set_inference_config(self, inference_config):
        self._inference_config = inference_config

    def get_inference_config(self):
        return self._inference_config

    def model_provider_func(self, pre_process, post_process):
        """Model depends on pipeline paralellism."""
        if self.mcore_gpt:
            model = MCoreGPTModel(
                config=self.transformer_config,
                transformer_layer_spec=get_specs(
                    self.spec_name,
                    self.transformer_config.num_moe_experts,
                    self.transformer_config.moe_grouped_gemm,
                    self.transformer_engine,
                ),
                vocab_size=self.cfg.get('override_vocab_size', self.padded_vocab_size),
                max_sequence_length=self.cfg.get('encoder_seq_length', 512),
                pre_process=pre_process,
                post_process=post_process,
                parallel_output=True,
                share_embeddings_and_output_weights=self.cfg.get('share_embeddings_and_output_weights', True),
                position_embedding_type=self.cfg.get('position_embedding_type', 'learned_absolute'),
                rotary_percent=self.cfg.get('rotary_percentage', 1.0),
                seq_len_interpolation_factor=self.cfg.get('seq_len_interpolation_factor', None),
                rotary_base=self.cfg.get('rotary_base', 10000),
            )
            if self.cfg.get("apply_embedding_scaling", False):
                extend_instance(model.embedding, EmbeddingScalingMixin)
        else:
            assert self.cfg.get('num_query_groups', None) is None or self.cfg.get(
                'num_query_groups', None
            ) == self.cfg.get(
                'num_attention_heads', None
            ), "Group Query Attention is only supported in Megatron Core. Set 'mcore_gpt' to use GQA."

            model = GPTModel(
                config=self.model_parallel_config,
                vocab_size=self.cfg.get('override_vocab_size', self.padded_vocab_size),
                hidden_size=self.cfg.hidden_size,
                max_position_embeddings=self.cfg.max_position_embeddings,
                num_layers=self.cfg.num_layers,
                num_attention_heads=self.cfg.num_attention_heads,
                apply_query_key_layer_scaling=self.cfg.get('apply_query_key_layer_scaling', True),
                kv_channels=self.cfg.get('kv_channels', None),
                ffn_hidden_size=self.cfg.ffn_hidden_size,
                num_tokentypes=0,
                parallel_output=True,
                pre_process=pre_process,
                post_process=post_process,
                init_method_std=self.cfg.get('init_method_std', 0.02),
                use_scaled_init_method=self.cfg.get('use_scaled_init_method', True),
                fp16_lm_cross_entropy=self.cfg.get('fp16_lm_cross_entropy', False),
                hidden_dropout=self.cfg.get('hidden_dropout', 0.1),
                attention_dropout=self.cfg.get('attention_dropout', 0.1),
                ffn_dropout=self.cfg.get('ffn_dropout', 0.0),
                precision=self.cfg.get('precision', 16),
                fp32_residual_connection=self.cfg.get('fp32_residual_connection', False),
                activations_checkpoint_granularity=self.cfg.get('activations_checkpoint_granularity', None),
                activations_checkpoint_method=self.cfg.get('activations_checkpoint_method', None),
                activations_checkpoint_num_layers=self.cfg.get('activations_checkpoint_num_layers', 1),
                activations_checkpoint_layers_per_pipeline=self.cfg.get(
                    'activations_checkpoint_layers_per_pipeline', None
                ),
                normalization=self.cfg.get('normalization', 'layernorm'),
                layernorm_epsilon=self.cfg.get('layernorm_epsilon', 1e-5),
                onnx_safe=self.cfg.get('onnx_safe', False),
                bias=self.cfg.get('bias', True),
                bias_activation_fusion=self.cfg.get('bias_activation_fusion', True),
                bias_dropout_add_fusion=self.cfg.get('bias_dropout_add_fusion', True),
                activation=self.cfg.get('activation', 'gelu'),
                headscale=self.cfg.get('headscale', False),
                transformer_block_type=self.cfg.get('transformer_block_type', 'pre_ln'),
                openai_gelu=self.cfg.get('openai_gelu', False),
                normalize_attention_scores=self.cfg.get('normalize_attention_scores', True),
                position_embedding_type=self.cfg.get('position_embedding_type', 'learned_absolute'),
                rotary_percentage=self.cfg.get('rotary_percentage', 1.0),
                share_embeddings_and_output_weights=self.cfg.get('share_embeddings_and_output_weights', True),
                attention_type=self.cfg.get('attention_type', 'multihead'),
                masked_softmax_fusion=self.cfg.get('masked_softmax_fusion', True),
                persist_layer_norm=self.cfg.get('persist_layer_norm', False),
                transformer_engine=self.cfg.get('transformer_engine', False),
                fp8=self.cfg.get('fp8', False),
                fp8_e4m3=self.cfg.get('fp8_e4m3', False),
                fp8_hybrid=self.cfg.get('fp8_hybrid', False),
                fp8_margin=self.cfg.get('fp8_margin', 0),
                fp8_interval=self.cfg.get('fp8_interval', 1),
                fp8_amax_history_len=self.cfg.get('fp8_amax_history_len', 1024),
                fp8_amax_compute_algo=self.cfg.get('fp8_amax_compute_algo', 'max'),
                reduce_amax=self.cfg.get('reduce_amax', True),
                use_emha=self.cfg.get('use_emha', False),
                ub_tp_comm_overlap=self.cfg.get('ub_tp_comm_overlap', False),
                use_flash_attention=self.cfg.get('use_flash_attention', False),
                megatron_legacy=self.cfg.get('megatron_legacy', False),
                seq_len_interpolation_factor=self.cfg.get('seq_len_interpolation_factor', None),
                rotary_base=self.cfg.get('rotary_base', 10000),
            )
            if self.cfg.get("apply_embedding_scaling", False):
                extend_instance(model.language_model.embedding, EmbeddingScalingMixin)
        return model

    def setup_optimizer_param_groups(self):
        """ModelPT override. Optimizer will get self._optimizer_param_groups"""
        if self.cfg.get('do_layer_norm_weight_decay', False):
            if isinstance(self.model, list):
                self._optimizer_param_groups = get_all_params_for_weight_decay_optimization(self.model)
            else:
                self._optimizer_param_groups = get_all_params_for_weight_decay_optimization([self.model])

        else:
            self._optimizer_param_groups = get_params_for_weight_decay_optimization(self.model)

    def configure_optimizers(self):

        if self.with_distributed_adam:

            # Disable overlapped grad sync for embedding grad when
            # pipeline parallelism is enabled
            if parallel_state.get_pipeline_model_parallel_world_size() > 1:
                modules = self.get_model_module_list()
                if parallel_state.is_pipeline_first_stage(ignore_virtual=True):
                    if len(modules) > 1:
                        module = modules[0]  # only the first virtual rank has the embeddings
                    else:
                        module = modules[0]
                    if self.cfg.get('share_embeddings_and_output_weights', True):
                        param = (
                            module.shared_embedding_or_output_weight()
                            if self.mcore_gpt
                            else module.word_embeddings_weight()
                        )
                        param._disable_greedy_grad_copy = not self.megatron_amp_O2
                        param._disable_overlap_grad_sync = True
                if parallel_state.is_pipeline_last_stage(ignore_virtual=True):
                    if len(modules) > 1:
                        module = modules[-1]  # only the last virtual rank has the embeddings
                    else:
                        module = modules[0]
                    if self.cfg.get('share_embeddings_and_output_weights', True):
                        param = (
                            module.shared_embedding_or_output_weight()
                            if self.mcore_gpt
                            else module.word_embeddings_weight()
                        )
                        param._disable_greedy_grad_copy = not self.megatron_amp_O2
                        param._disable_overlap_grad_sync = True

            # Disable overlapped grad sync for layer norm grads when
            # sequence parallelism is enabled
            for param in self.parameters():
                if getattr(param, 'sequence_parallel', False):
                    param._disable_greedy_grad_copy = not self.megatron_amp_O2
                    param._disable_overlap_grad_sync = True

            # Initialize parameter buckets for overlapped grad and param syncs
            # Note: Params with disabled overlapping and params in the
            # first layer are put together in a bucket. If FP8 tensors
            # are detected, those are also put in the first layer's
            # bucket.
            def make_parameter_bucket(module: torch.nn.Module) -> List[torch.nn.Parameter]:
                bucket = [
                    param for param in module.parameters() if not getattr(param, '_disable_overlap_grad_sync', False)
                ]
                if any(is_float8tensor(param) for param in bucket):
                    bucket = list(filter(is_float8tensor, bucket))
                return bucket

            buckets = []
            if self.cfg.get('virtual_pipeline_model_parallel_size', None) is not None:
                # Initialize a bucket for each virtual pipeline stage
                for module in self.model:
                    if isinstance(module, (Float16Module, MCoreFloat16Module)):
                        module = module.module
                    stage_bucket = []
                    layers = module.decoder.layers if self.mcore_gpt else module.language_model.encoder.layers
                    buckets.extend(make_parameter_bucket(layer) for layer in layers)
            else:
                # Initialize a bucket for each Transformer layer
                modules = self.model if isinstance(self.model, list) else [self.model]
                for module in modules:
                    if isinstance(module, (Float16Module, MCoreFloat16Module)):
                        module = module.module
                    layers = module.decoder.layers if self.mcore_gpt else module.language_model.encoder.layers
                    buckets.extend(make_parameter_bucket(layer) for layer in layers)
            buckets.reverse()
            used_params = set(itertools.chain.from_iterable(buckets))
            buckets[-1].extend(p for p in self.parameters() if p not in used_params)
            self.distributed_adam_buckets = buckets

        return super().configure_optimizers()

    def forward(self, tokens, text_position_ids, attention_mask, labels):
        output_tensor = self.model(tokens, text_position_ids, attention_mask, labels=labels)
        return output_tensor

    def fwd_bwd_step(self, dataloader_iter, forward_only, first_val_step=None):

        # handle asynchronous grad reduction
        no_sync_func = None
        grad_sync_func = None
        param_sync_func = None
        if not forward_only and self.with_distributed_adam:
            no_sync_func = partial(self._optimizer.no_sync, greedy_grad_copy=self.megatron_amp_O2,)
            grad_sync_func = self.reduce_overlap_gradients
            param_sync_func = self.sync_overlap_parameters

        # pipeline schedules will get these from self.model.config
        for module in self.get_model_module_list():
            module.config.no_sync_func = no_sync_func
            module.config.grad_sync_func = grad_sync_func
            module.config.param_sync_func = param_sync_func

        # run forward and backwards passes for an entire global batch
        # we do this inside training_step to support pipeline parallelism
        fwd_bwd_function = get_forward_backward_func()

        # TODO @akhattar: add num_micro_batches_with_partial_activation_checkpoints when ready
        losses_reduced_per_micro_batch = fwd_bwd_function(
            forward_step_func=self.get_forward_output_and_loss_func(forward_only),
            data_iterator=self._make_data_iterator_list(dataloader_iter),
            model=self.model,
            num_microbatches=get_num_microbatches(),
            forward_only=forward_only,
            seq_length=self.cfg.encoder_seq_length,
            micro_batch_size=self.cfg.micro_batch_size,
            first_val_step=first_val_step,
        )

        # only the last stages of the pipeline return losses
        if losses_reduced_per_micro_batch:
            if (not forward_only) or self.cfg.data.get('validation_drop_last', True):
                # average loss across micro batches
                loss_tensors_list = [loss_reduced['avg'] for loss_reduced in losses_reduced_per_micro_batch]
                loss_tensor = torch.concat(loss_tensors_list)
                loss_mean = loss_tensor.mean()
            else:
                # Get the total loss since micro batches sizes are not uniform
                loss_sum_tensors_list = [
                    loss_sum['loss_sum_and_ub_size']
                    for loss_sum in losses_reduced_per_micro_batch
                    if loss_sum['loss_sum_and_ub_size'][1] > 0
                ]
                loss_sum = (
                    torch.vstack(loss_sum_tensors_list).sum(axis=0)
                    if len(loss_sum_tensors_list) > 0
                    else torch.tensor([0.0, 0.0]).cuda()
                )
                return loss_sum
        else:
            # we're not on the last pipeline stage so no losses
            if forward_only:
                loss_mean = []
            else:
                loss_mean = torch.tensor(0.0).cuda()

        return loss_mean

    def initialize_ub_func(self):
        ub_cfgs = self.cfg.get('ub_tp_comm_overlap_cfg', None)
        if ub_cfgs is None:
            warnings.warn(
                "Couldn't find TP config. Please check the path correctness. Initializing TP comm overlap with the default config."
            )

        input_shape = [
            self.cfg.get('encoder_seq_length')
            * self.cfg.get('micro_batch_size')
            // self.cfg.get('context_parallel_size', 1),
            self.cfg.get('hidden_size'),
        ]

        te_module.base.initialize_ub(
            shape=input_shape,
            tp_size=self.cfg.get('tensor_model_parallel_size'),
            use_fp8=self.cfg.get('fp8'),
            ub_cfgs=ub_cfgs,
        )
        self.initialize_ub = False

    def training_step_fwd_bwd_step_call(self, dataloader_iter, forward_only):
        """
        This method is called from the training_step method.
        It is separated out to allow for overriding in the MegatronGPTEmbeddingModel
        """
        loss_mean = self.fwd_bwd_step(dataloader_iter, forward_only)
        return loss_mean

    def training_step(self, dataloader_iter):
        """
            We pass the dataloader iterator function to the micro-batch scheduler.
            The input batch to each micro-batch is fetched using the dataloader function
            in the micro-batch fwd function.
        """
        # Initialize userbuffer communicators.
        if self.initialize_ub:
            self.initialize_ub_func()

        if self.rampup_batch_size:
            num_microbatch_calculator = apex.transformer.pipeline_parallel.utils._GLOBAL_NUM_MICROBATCHES_CALCULATOR
            current_global_batch_size = num_microbatch_calculator.current_global_batch_size
            # do validation and save the checkpoint when gbs is changed
            if self.prev_global_batch_size != current_global_batch_size and self.prev_global_batch_size:
                self.trainer.should_stop = True

        # we zero grads here because we also call backward in the megatron-core fwd/bwd functions
        self._optimizer.zero_grad()

        if self.with_distributed_adam:
            # hack to enable overlapping param sync and forward compute
            # note: the distributed optimizer monkey-patches each
            # parameter's __getattribute__ function so that it can
            # launch parameter all-gathers the first time the
            # parameter is accessed after the optimizer step. However,
            # PyTorch directly passes embedding parameters into a C++,
            # bypassing this process. A quick-and-dirty hack is to
            # manually interact with the parameter.
            modules = self.model if isinstance(self.model, list) else [self.model]
            for module in modules:
                if isinstance(module, (Float16Module, MCoreFloat16Module)):
                    module = module.module
                if not self.mcore_gpt:
                    module = module.language_model
                if hasattr(module, 'embedding'):
                    for param in module.embedding.parameters():
                        param.data_ptr()

        if self.cfg.get('pipeline_model_parallel_size', 1) > 1 and parallel_state.is_pipeline_last_stage(
            ignore_virtual=True
        ):
            if (
                self.cfg.get('defer_embedding_wgrad_compute', False) and self.mcore_gpt
            ):  # Silently ignore the optimization if MCORE is not used
                module_list = self.get_model_module_list()
                if len(module_list) > 1:
                    embedding_module = module_list[-1]
                else:
                    embedding_module = module_list[0]

                embedding_module.embedding_activation_buffer.clear()
                assert (
                    len(embedding_module.embedding_activation_buffer) == 0
                ), "When you defer wgrads, this buffer should not hold stray activations"

        loss_mean = self.training_step_fwd_bwd_step_call(dataloader_iter, forward_only=False)

        if self.cfg.get('fp8', False):
            self.prev_step_training = self.training

        # Optimization: Defer the embedding GEMM Wgrads of the last PP stage to pipeline flush waiting time
        if self.cfg.get('pipeline_model_parallel_size', 1) > 1 and parallel_state.is_pipeline_last_stage(
            ignore_virtual=True
        ):
            if (
                self.cfg.get('defer_embedding_wgrad_compute', False) and self.mcore_gpt
            ):  # Silently ignore the optimization if MCORE is not used
                module_list = self.get_model_module_list()
                if len(module_list) > 1:
                    embedding_module = module_list[-1]
                else:
                    embedding_module = module_list[0]

                embedding_activation_buffer = embedding_module.embedding_activation_buffer
                grad_output_buffer = embedding_module.grad_output_buffer
                if self.cfg.get('share_embeddings_and_output_weights', True):
                    weight = embedding_module.shared_embedding_or_output_weight()
                else:
                    weight = embedding_module.output_layer.weight

                drain_embedding_wgrad_compute(
                    embedding_module.config, embedding_activation_buffer, grad_output_buffer, weight
                )

        # when using sequence parallelism, the sequence parallel layernorm grads must be all-reduced
        if self.cfg.get('tensor_model_parallel_size', 1) > 1 and self.cfg.get('sequence_parallel', False):
            self.megatron_timer_start('allreduce_sequence_parallel_gradients', log_level=1)
            self.allreduce_sequence_parallel_gradients()
            self.megatron_timer_stop('allreduce_sequence_parallel_gradients')

        self.megatron_timer_start('gradient_allreduce', log_level=1)
        if self.use_fsdp:
            # Reduce the gradients omitted from FSDP-sharding
            self.allreduce_fsdp_sharding_omitted_gradients()
        elif self.with_distributed_adam:
            # synchronize asynchronous grad reductions
            # note: not necessary, but reduces performance degradation
            # from multiple simultaneous NCCL calls
            self._optimizer._finish_bucket_grad_sync()
        elif self.megatron_amp_O2:
            # when using pipeline parallelism grads must be all-reduced after the pipeline (not asynchronously)
            if self.cfg.get('pipeline_model_parallel_size', 1) > 1 or self.cfg.get('sequence_parallel', False):
                # main grads are stored in the MainParamsOptimizer wrapper
                self._optimizer.allreduce_main_grads()
        else:
            # async grad allreduce is not currently implemented for O1/autocasting mixed precision training
            # so we all-reduce gradients after the pipeline
            self.allreduce_gradients()  # @sangkug we think this is causing memory to blow up (hurts perf)
        self.megatron_timer_stop('gradient_allreduce')

        if self.cfg.get('pipeline_model_parallel_size', 1) > 1 and self.cfg.get(
            'share_embeddings_and_output_weights', True
        ):
            self.megatron_timer_start('allreduce_first_last_embeddings', log_level=1)
            # when using pipeline parallelism the first and last stage must keep embeddings in sync
            self.allreduce_first_last_embeddings()
            self.megatron_timer_stop('allreduce_first_last_embeddings')

        if self.log_memory_usage:
            mem_reserved = torch.cuda.max_memory_reserved()
            self.log(
                'peak_memory_usage', mem_reserved, prog_bar=True, rank_zero_only=True, batch_size=1,
            )

        ## logging
        if self.log_train_loss:
            # When using pipeline parallelism, loss is calculated only in the last pipeline stage and
            # it should be casted to other pipeline stages for logging.
            # we can avoid this broadcast by updating the PTL log function to accept specific ranks
            if parallel_state.get_pipeline_model_parallel_world_size() > 1:
                if torch.distributed.get_rank() == get_last_rank():
                    torch.distributed.send(loss_mean, 0)
                elif torch.distributed.get_rank() == 0:
                    torch.distributed.recv(loss_mean, get_last_rank())
            self.log('reduced_train_loss', loss_mean, prog_bar=True, rank_zero_only=True, batch_size=1)

            # (@adithyare) we need to check for the _scaler attribute to enable pp>1 for adapter training
            if self.cfg.precision == 16 and hasattr(self.trainer.precision_plugin.scaler, "_scale"):
                loss_scale = self.trainer.precision_plugin.scaler._scale
                if loss_scale is not None:
                    self.log('loss_scale', loss_scale, batch_size=1)

        lr = self._optimizer.param_groups[0]['lr']
        self.log('lr', lr, rank_zero_only=True, batch_size=1)
        self.log(
            'global_step', self.trainer.global_step, prog_bar=True, rank_zero_only=True, batch_size=1,
        )

        consumed_samples = self._compute_consumed_samples_after_training_step()
        # TODO: make sure compute_consumed_samples works for pipeline parallelism
        self.log(
            'consumed_samples', consumed_samples, prog_bar=True, rank_zero_only=True, batch_size=1,
        )

        if self.rampup_batch_size:
            self.prev_global_batch_size = current_global_batch_size
            self.prev_consumed_samples = consumed_samples
            num_microbatch_calculator.update(
                consumed_samples=consumed_samples, consistency_check=False,
            )
            current_global_batch_size = num_microbatch_calculator.current_global_batch_size
            self.log('global_batch_size', current_global_batch_size, prog_bar=True, rank_zero_only=True, batch_size=1)
            self.if_first_step = 1

        return loss_mean

    def backward(self, *args, **kwargs):
        """ LightningModule hook to do backward.
            We want this to do nothing since we run backward in the fwd/bwd functions from megatron-core.
            No need to call it here.
        """
        return

    def optimizer_zero_grad(self, *args, **kwargs):
        """ LightningModule hook to zero grad.
            We want this to do nothing as we are zeroing grads during the training_step.
        """
        return

    def _append_sequence_parallel_module_grads(self, module, grads):
        """ Helper method for allreduce_sequence_parallel_gradients"""

        for param in module.parameters():
            sequence_parallel_param = getattr(param, 'sequence_parallel', False) or getattr(
                param, 'sequence_parallel_enabled', False
            )
            # (@adithyare) adapter training now extends MegatronGPTModel
            # so we have to add this check here to ensure we do not
            # perform all_reduce when grad is None.
            # grad can be None when performing PEFT training.
            if sequence_parallel_param and param.requires_grad:
                if self.megatron_amp_O2:
                    grad = param.main_grad
                else:
                    grad = param.grad
                grads.append(grad.data)

    def allreduce_sequence_parallel_gradients(self):
        """ All-reduce layernorm parameters across model parallel nodes when sequence parallelism is used.
            Modified from megatron-lm:
            https://gitlab-master.nvidia.com/ADLR/megatron-lm/-/blob/3f91f09bb2ab32f9904b47f46f19d2fc3f518ed8/megatron/training.py#L425
        """

        grads = []
        if isinstance(self.model, list):
            for module in self.model:
                self._append_sequence_parallel_module_grads(module, grads)
        else:
            self._append_sequence_parallel_module_grads(self.model, grads)
        if not grads:
            # may be empty for PEFT training
            return
        coalesced = torch._utils._flatten_dense_tensors(grads)
        torch.distributed.all_reduce(coalesced, group=parallel_state.get_tensor_model_parallel_group())
        for buf, synced in zip(grads, torch._utils._unflatten_dense_tensors(coalesced, grads)):
            buf.copy_(synced)

    def allreduce_fsdp_sharding_omitted_gradients(self):
        """ All-reduce gradients of FSDP-sharding-omitted parameters in sharding domain (data-parallel domain).
        """
        assert isinstance(self.model, torch.nn.Module)
        grads = []
        for param in self.model.parameters():
            if not isinstance(param, torch.distributed.fsdp.FlatParameter) and param.requires_grad:
                grad = param.grad
                grads.append(grad.data)
        if len(grads) > 0:
            coalesced = torch._utils._flatten_dense_tensors(grads)
            torch.distributed.all_reduce(coalesced, group=parallel_state.get_data_parallel_group())
            for buf, synced in zip(grads, torch._utils._unflatten_dense_tensors(coalesced, grads)):
                buf.copy_(synced)

    def allreduce_first_last_embeddings(self):

        # Modified from megatron-lm: https://github.com/NVIDIA/Megatron-LM/blob/d41696840ed0a7edb7e0499eb82a48ae112d9bb3/megatron/training.py#L407
        # All-reduce word_embeddings' grad across first and last stages to ensure
        # that word_embeddings parameters stay in sync.
        # This should only run for models that support pipelined model parallelism
        # (BERT and GPT-2).
        if parallel_state.get_pipeline_model_parallel_world_size() > 1 and (
            parallel_state.is_pipeline_first_stage(ignore_virtual=True)
            or parallel_state.is_pipeline_last_stage(ignore_virtual=True)
        ):
            module_list = self.get_model_module_list()
            if parallel_state.is_pipeline_first_stage(ignore_virtual=True):
                module = module_list[0]  # only the first virtual rank has the embeddings
            elif parallel_state.is_pipeline_last_stage(ignore_virtual=True):
                module = module_list[-1]  # only the last virtual rank has the embeddings
            share_embeddings = (
                module.share_embeddings_and_output_weights if self.mcore_gpt else module.share_token_embeddings
            )
            if share_embeddings:
                word_embeddings_weight = (
                    module.shared_embedding_or_output_weight() if self.mcore_gpt else module.word_embeddings_weight()
                )
                # (@adithyare) adapter training now extends MegatronGPTModel so we have to add this check here to ensure we do not perform all_reduce when grad is None.
                # grad can be None when performing PeFT training.
                if word_embeddings_weight.requires_grad:
                    if self.megatron_amp_O2:
                        # O2 recipe stores a "main" copy of weights and grads
                        grad = word_embeddings_weight.main_grad
                    else:
                        grad = word_embeddings_weight.grad
                    torch.distributed.all_reduce(grad, group=parallel_state.get_embedding_group())

    def _make_data_iterator_list(self, data_iterator: Iterator) -> List[Iterator]:
        """ Convert data iterator into form expected by Megatron

            With interleaved pipeline parallelism, Megatron expects a
            list of one data iterator per model chunk. Each model
            chunk independently gets data from its data iterator, so
            we need to interact with the data iterator multiple times
            for each microbatch step. Instead of incorporating this
            logic into the data loader, we cache the iterator's output
            to the first model chunk and reuse it in the other model
            chunks.
        """

        if not isinstance(self.model, list) or len(self.model) == 1:
            return data_iterator  # TODO @tmoon: Remove
            # TODO @tmoon: Use once available in Megatron-LM
            # return DataIteratorList([data_iterator])

        class CachingIterator:
            """Iterator wrapper that caches values"""

            class Proxy:
                """Returns values from caching iterator wrapper

                Assumed to never advance past the caching iterator.
                """

                def __init__(self):
                    self.cache = queue.Queue()

                def __iter__(self):
                    return self

                def __next__(self):
                    return self.cache.get_nowait()

            def __init__(self, iterator: Iterator):
                self.iterator = iterator
                self.proxies = []

            def make_proxy(self):
                self.proxies.append(CachingIterator.Proxy())
                return self.proxies[-1]

            def __iter__(self):
                return self

            def __next__(self):
                val = next(self.iterator)
                for proxy in self.proxies:
                    proxy.cache.put(val)
                return val

        # Make list of iterator wrappers
        iters = [CachingIterator(data_iterator)]
        while len(iters) < len(self.model):
            iters.append(iters[0].make_proxy())
        return iters  # TODO @tmoon: Remove
        # TODO @tmoon: Use once available in Megatron-LM
        # return DataIteratorList(iters)

    def get_batch(self, data_iterator, tuning):
        """Generate a batch."""

        # Broadcast data.
        if data_iterator is not None:
            # If tuple, 1st element in it is the batch since dataloader_iter returns batch, batch_idx, dataloader_idx
            data = next(data_iterator)
            if isinstance(data, tuple):
                data = data[0]
        else:
            data = None

        # return batch for GPT SFT
        if tuning:
            return data

        batch = {
            'tokens': data["tokens"],
            'labels': data["labels"],
            'loss_mask': data["loss_mask"],
            'position_ids': data["position_ids"],
        }
        if "attention_mask" in data:
            batch['attention_mask'] = data["attention_mask"]

        return batch

    def get_batch_on_this_context_parallel_rank(self, batch):
        num_valid_tokens_in_ub = None
        if 'loss_mask' in batch and batch['loss_mask'] is not None:
            num_valid_tokens_in_ub = batch['loss_mask'].sum()

        cp_size = parallel_state.get_context_parallel_world_size()
        if cp_size > 1:
            cp_rank = parallel_state.get_context_parallel_rank()
            for key, val in batch.items():
                if val is not None:
                    seq_dim = 1 if key != 'attention_mask' else 2
                    val = val.view(
                        *val.shape[0:seq_dim],
                        2 * cp_size,
                        val.shape[seq_dim] // (2 * cp_size),
                        *val.shape[(seq_dim + 1) :],
                    )
                    index = torch.tensor([cp_rank, (2 * cp_size - cp_rank - 1)], device="cpu", pin_memory=True).cuda(
                        non_blocking=True
                    )
                    val = val.index_select(seq_dim, index)
                    val = val.view(*val.shape[0:seq_dim], -1, *val.shape[(seq_dim + 2) :])
                    batch[key] = val

        batch['num_valid_tokens_in_ub'] = num_valid_tokens_in_ub

        return batch

    def get_forward_output_and_loss_func(self, validation_step=False, tuning=False):
        def fwd_output_and_loss_func(dataloader_iter, model, checkpoint_activations_all_layers=None):

            # Get data batch
            batch = self.get_batch(dataloader_iter, tuning)

            # Transfer needed data to GPU
            required_keys = set()
            max_seqlen = batch['max_seqlen'].squeeze() if 'max_seqlen' in batch else None
            cu_seqlens_argmin = batch['cu_seqlens_argmin'] if 'cu_seqlens_argmin' in batch else None
            if parallel_state.get_pipeline_model_parallel_world_size() == 1:
                required_keys.update(batch.keys())
            else:
                required_keys.add('attention_mask')
                if 'cu_seqlens' in batch:
                    required_keys.add('cu_seqlens')
                if parallel_state.is_pipeline_first_stage():
                    required_keys.update(('tokens', 'position_ids'))
                if parallel_state.is_pipeline_last_stage():
                    required_keys.update(('labels', 'loss_mask'))
            if self.get_attention_mask_from_fusion and 'attention_mask' in required_keys:
                required_keys.remove('attention_mask')
            batch = {key: val.cuda(non_blocking=True) if key in required_keys else None for key, val in batch.items()}

            # slice batch along sequence dimension for context parallelism
            batch = self.get_batch_on_this_context_parallel_rank(batch)

            # Model forward pass
            forward_args = {
                'input_ids': batch['tokens'],
                'position_ids': batch['position_ids'],
                'attention_mask': None if self.get_attention_mask_from_fusion else batch['attention_mask'],
                'labels': batch['labels'] if 'labels' in batch else None,
                'loss_mask': batch['loss_mask'],
            }

            if not self.mcore_gpt:
                forward_args['checkpoint_activations_all_layers'] = checkpoint_activations_all_layers
                if not self.use_loss_mask:
                    forward_args.pop('loss_mask')
            else:
                # TODO: @eharper can we add this to mcore?
                forward_args.pop('loss_mask')

                if 'cu_seqlens' in batch:  # packed sequence from GPTSFTPackedDataset
                    # these args are passed eventually into TEDotProductAttention.forward()
                    cu_seqlens = batch['cu_seqlens'].squeeze()  # remove batch size dimension (mbs=1)
                    # remove -1 "paddings" added in collate_fn
                    if cu_seqlens_argmin is not None:
                        cu_seqlens = cu_seqlens[: cu_seqlens_argmin.item()]
                    else:
                        cu_seqlens = cu_seqlens[: torch.argmin(cu_seqlens)]

                    try:
                        from megatron.core.packed_seq_params import PackedSeqParams
                    except (ImportError, ModuleNotFoundError) as e:
                        mcore_version = packaging.version.Version(version('megatron-core'))
                        logging.error(
                            f"megatron-core v{mcore_version} does not support training with packed sequence. "
                            "Please use megatron-core >= 0.5.0, or set model.data.train_ds.packed_sequence=False"
                        )
                        raise e

                    forward_args['packed_seq_params'] = PackedSeqParams(
                        cu_seqlens_q=cu_seqlens,
                        cu_seqlens_kv=cu_seqlens,
                        max_seqlen_q=max_seqlen,
                        max_seqlen_kv=max_seqlen,
                        qkv_format='thd',
                    )

            output_tensor = model(**forward_args)

            def loss_func(output_tensor):
                # Loss for a micro-batch (ub)
                loss_for_ub = self.loss_func(batch['loss_mask'], batch['num_valid_tokens_in_ub'], output_tensor)
                cp_size = self.cfg.get('context_parallel_size', 1)
                if self.cfg.data.get(
                    "return_output_tensors", False
                ):  # TODO: need a better way to check if loss_func is returning more stuff than just loss... (@adithyare)
                    loss_for_ub, q_hs, d_hs, pos_cs, neg_cs, diff_cs = loss_for_ub
                    reduced_loss = average_losses_across_data_parallel_group([loss_for_ub])
                    pos_cs = average_losses_across_data_parallel_group([pos_cs])
                    neg_cs = average_losses_across_data_parallel_group([neg_cs])
                    diff_cs = average_losses_across_data_parallel_group([diff_cs])
                    return (
                        loss_for_ub * cp_size,
                        {
                            'avg': reduced_loss,
                            'query_hs': q_hs,
                            'doc_hs': d_hs,
                            'avg_pos_cs': pos_cs,
                            'avg_neg_cs': neg_cs,
                            'diff_cs': diff_cs,
                        },
                    )
                elif validation_step and not self.cfg.data.get('validation_drop_last', True):
                    num_valid_tokens_in_ub = batch['num_valid_tokens_in_ub']
                    if loss_for_ub.isnan():
                        assert batch['loss_mask'].count_nonzero() == 0, 'Got NaN loss with non-empty input'
                        loss_sum_for_ub = torch.zeros_like(num_valid_tokens_in_ub)
                    else:
                        loss_sum_for_ub = num_valid_tokens_in_ub * loss_for_ub

                    loss_sum_and_ub_size_all_gpu = torch.cat(
                        [
                            loss_sum_for_ub.clone().detach().view(1),
                            torch.tensor([num_valid_tokens_in_ub]).cuda().clone().detach(),
                        ]
                    )
                    # Could potentially reduce num_valid_samples_in_microbatch and use that to aggregate instead of len(self._validation_ds)
                    torch.distributed.all_reduce(
                        loss_sum_and_ub_size_all_gpu, group=parallel_state.get_data_parallel_group()
                    )
                    return loss_for_ub * cp_size, {'loss_sum_and_ub_size': loss_sum_and_ub_size_all_gpu}
                else:
                    reduced_loss = average_losses_across_data_parallel_group([loss_for_ub])
                    return loss_for_ub * cp_size, {'avg': reduced_loss}

            return output_tensor, loss_func

        return fwd_output_and_loss_func

    def get_forward_output_only_func(self):
        def fwd_output_only_func(dataloader_iter, model):
            # If tuple, 1st element in it is the batch since dataloader_iter returns batch, batch_idx, dataloader_idx
            batch = next(dataloader_iter)
            if isinstance(batch, tuple):
                batch = batch[0]
            extra_arg = {}
            if len(batch) == 3:
                batch = [x.cuda() for x in batch]
                tokens, attention_mask, position_ids = batch
                attention_mask = attention_mask[0:1]
            else:
                (
                    tokens,
                    attention_mask,
                    position_ids,
                    set_inference_key_value_memory,
                    inference_max_sequence_len,
                ) = batch
                tokens = tokens.cuda()
                position_ids = position_ids.cuda()
                if attention_mask is not None:
                    attention_mask = attention_mask.cuda()
                    attention_mask = attention_mask[0:1]
                if self.mcore_gpt:
                    # if first step, then clear KV cache, otherwise reuse inference_paarms
                    if set_inference_key_value_memory[0].item():
                        self.inference_params = InferenceParams(
                            max_batch_size=tokens.size(0), max_sequence_length=inference_max_sequence_len[0].item()
                        )
                    extra_arg['inference_params'] = self.inference_params
                else:
                    extra_arg['set_inference_key_value_memory'] = set_inference_key_value_memory[0].item()
                    extra_arg['inference_max_sequence_len'] = inference_max_sequence_len[0].item()
            # Currently for all MCore transformer layer specs causal attention mask
            # is used so we can delegate creating it to MCore/TE and pass None below
            if (
                isinstance(model, MCoreGPTModel)
                or hasattr(model, "module")
                and isinstance(model.module, MCoreGPTModel)
            ):
                attention_mask = None
            output_tensor = model(tokens, position_ids, attention_mask, **extra_arg)

            # Advance inference sequence offset.
            if self.inference_params:
                # if last stage, then (final) output is [b, s, h], otherwise it's [s, b, h]
                if parallel_state.is_pipeline_last_stage():
                    self.inference_params.sequence_len_offset += output_tensor.size(1)
                else:
                    self.inference_params.sequence_len_offset += output_tensor.size(0)

            def id_func(output_tensor):
                return output_tensor, {'logits': output_tensor}

            return output_tensor, id_func

        return fwd_output_only_func

    def validation_step(self, dataloader_iter, dataloader_idx=0):
        """
            Our dataloaders produce a micro-batch and then we fetch
            a number of microbatches depending on the global batch size and model parallel size
            from the dataloader to produce a list of microbatches.
            The list of microbatches is then piped through the pipeline using megatron-core fwd/bwd functions.
        """
        mode = 'test' if self.trainer.testing else 'val'
        # Initialize userbuffer communicators.
        if self.initialize_ub:
            self.initialize_ub_func()

        if isinstance(self.model, list):
            for model_module in self.model:
                model_module.eval()

        if self.cfg.get('fp8', False):
            first_val_step = self.prev_step_training and not self.training
            self.prev_step_training = self.training
        else:
            first_val_step = None

        loss = self.fwd_bwd_step(dataloader_iter, True, first_val_step)

        if isinstance(self.model, list):
            for model_module in self.model:
                model_module.train()

        if mode == 'val':
            # Append with the correct dataloader_idx in case of multiple dataloaders
            if type(self.trainer.val_dataloaders) == list and len(self.trainer.val_dataloaders) > 1:
                self.validation_step_outputs[dataloader_idx].append(loss)
            else:
                self.validation_step_outputs.append(loss)
        else:
            if type(self.trainer.test_dataloaders) == list and len(self.trainer.test_dataloaders) > 1:
                self.test_step_outputs[dataloader_idx].append(loss)
            else:
                self.test_step_outputs.append(loss)

        return loss

    def on_validation_epoch_end(self):
        if parallel_state.is_pipeline_last_stage():
            # only the last pipeline parallel stages return loss with their batch size
            if self.cfg.data.get('validation_drop_last', True):
                averaged_loss = torch.stack(self.validation_step_outputs).mean()
            else:
                # Compute the avg loss by total_loss across all samples / total number of samples
                total_loss_and_total_samples = torch.vstack(self.validation_step_outputs).sum(axis=0)
                avg_loss = total_loss_and_total_samples[0] / total_loss_and_total_samples[1]
                averaged_loss = avg_loss.type(torch.float32).cuda()
        else:
            averaged_loss = torch.tensor(0.0, dtype=torch.float32).cuda()

        # When using pipeline parallelism, loss is calculated only in the last pipeline stage and
        # it should be casted to other pipeline stages for logging.
        if parallel_state.get_pipeline_model_parallel_world_size() > 1:
            if self.loss_broadcast_src_rank is None:
                dp_size = parallel_state.get_data_parallel_world_size()
                cp_size = parallel_state.get_context_parallel_world_size()
                tp_size = parallel_state.get_tensor_model_parallel_world_size()
                pp_size = parallel_state.get_pipeline_model_parallel_world_size()
                rank_in_dp_tp_group = torch.distributed.get_rank() % (dp_size * cp_size * tp_size)
                last_pipeline_stage_offset = (tp_size * cp_size * dp_size) * (pp_size - 1)
                self.loss_broadcast_src_rank = last_pipeline_stage_offset + rank_in_dp_tp_group
            torch.distributed.broadcast(
                averaged_loss, self.loss_broadcast_src_rank, group=parallel_state.get_pipeline_model_parallel_group(),
            )

        self.log('val_loss', averaged_loss, prog_bar=True, rank_zero_only=True, batch_size=1)
        self.validation_step_outputs.clear()  # free memory

        return averaged_loss

    def test_step(self, dataloader_iter):
        return self.validation_step(dataloader_iter)

    def on_test_epoch_end(self):
        averaged_loss = average_losses_across_data_parallel_group(self.test_step_outputs)
        logging.info(f'test_loss: {averaged_loss[0]}')
        self.test_step_outputs.clear()  # free memory

    def loss_func(self, loss_mask, num_valid_tokens_in_ub, output_tensor):
        losses = output_tensor.float()
        loss_mask = loss_mask.view(-1).float()
        # TODO: add nemo version here
        loss = torch.sum(losses.view(-1) * loss_mask) / num_valid_tokens_in_ub  # sequence level nll
        if parallel_state.get_context_parallel_world_size() > 1:
            torch.distributed.all_reduce(loss, group=parallel_state.get_context_parallel_group())
        return loss

    def build_train_valid_test_datasets(self):
        if self.trainer.limit_val_batches > 1.0 and isinstance(self.trainer.limit_val_batches, float):
            raise ValueError("limit_val_batches must be an integer or float less than or equal to 1.0.")
        logging.info('Building GPT datasets.')
        global_batch_size = self.cfg.global_batch_size
        max_train_steps = self.trainer.max_steps
        eval_iters = (max_train_steps // self.trainer.val_check_interval + 1) * self.trainer.limit_val_batches
        test_iters = self.trainer.limit_test_batches

        # TODO: @athitten make num of eval and test samples 1 always, after it works with non DictConfig data_prefix.
        train_valid_test_num_samples = [
            max_train_steps * global_batch_size,
            eval_iters * global_batch_size,
            test_iters * global_batch_size,
        ]

        # The line below exploits a quirk in mcore dataset construction, to make number of epochs for validation and test equal to 1
        # The mcore dataset implementation uses the number N we provide via train_valid_test_num_samples to derive parameter E such that
        # E = argmin_e e * N_d >= N, or equivalently E = ceildiv(N, N_d)
        # Where N_d is the total number of samples in a dataset (files), and N is the requested number of samples (provided for every split in the list below).
        # Setting N = 1 we force E to be 1 as well
        if self.trainer.limit_val_batches <= 1.0 and isinstance(self.trainer.limit_val_batches, float):
            train_valid_test_num_samples[1] = 1

        # Add extra FIM tokens to tokenizer
        if self.cfg.data.get('add_fim', False) and self.cfg.tokenizer.library == 'megatron':
            fim_tokens = self.cfg.data.fim.extra_tokens
            fim_tokens = [fim_tokens.prefix, fim_tokens.middle, fim_tokens.suffix, fim_tokens.pad, fim_tokens.eod]
            self.tokenizer.add_special_tokens({'additional_special_tokens': fim_tokens})

<<<<<<< HEAD
        mock_dataset = True if self.cfg.data.get("data_impl", "mmap") == "mock" else False
        kwargs = {
            "random_seed": self.cfg.seed,
            "sequence_length": self.cfg.data.seq_length,
            "path_to_cache": self.cfg.data.index_mapping_dir,
            "tokenizer": self.tokenizer,
            "reset_position_ids": self.reset_position_ids,
            "reset_attention_mask": self.reset_attention_mask,
            "eod_mask_loss": self.eod_mask_loss,
            "mock": mock_dataset,
            "mmap_bin_files": self.cfg.data.get("mmap_bin_files", True),
        }

        # support for dict data input type
        if isinstance(self.cfg.data.data_prefix, DictConfig):
            _pref = self.cfg.data.data_prefix
            kwargs['blend_per_split'] = [_pref['train'], _pref['validation'], _pref['test']]
=======
        if self.cfg.data.get("legacy_dataset", False):
            self._train_ds, self._validation_ds, self._test_ds = build_train_valid_test_datasets(
                cfg=self.cfg,
                trainer=self.trainer,
                data_prefix=self.cfg.data.data_prefix,
                data_impl=self.cfg.data.data_impl,
                splits_string=self.cfg.data.splits_string,
                train_valid_test_num_samples=train_valid_test_num_samples,
                seq_length=self.cfg.data.seq_length,
                seed=self.cfg.seed,
                skip_warmup=self.cfg.data.get('skip_warmup', True),
                tokenizer=self.tokenizer,
            )
>>>>>>> 71c73ae8
        else:
            mock_dataset = True if self.cfg.data.get("data_impl", "mmap") == "mock" else False
            kwargs = {
                "is_built_on_rank": is_dataset_built_on_rank,
                "random_seed": self.cfg.seed,
                "sequence_length": self.cfg.data.seq_length,
                "path_to_cache": self.cfg.data.index_mapping_dir,
                "tokenizer": self.tokenizer,
                "reset_position_ids": self.reset_position_ids,
                "reset_attention_mask": self.reset_attention_mask,
                "eod_mask_loss": self.eod_mask_loss,
                "mock": mock_dataset,
                "mmap_bin_files": self.cfg.data.get("mmap_bin_files", True),
            }

            # support for dict data input type
            if isinstance(self.cfg.data.data_prefix, DictConfig):
                _pref = self.cfg.data.data_prefix
                kwargs['blend_per_split'] = [_pref['train'], _pref['validation'], _pref['test']]
            else:
                kwargs['blend'] = self.cfg.data.data_prefix
                kwargs["split"] = self.cfg.data.splits_string

<<<<<<< HEAD
        if self.cfg.data.get('add_fim', False):
            dataset_config = GPTFIMDatasetConfig(self.cfg.data.fim, **kwargs)
            dataset_type = GPTFIMDataset
        else:
            dataset_config = GPTDatasetConfig(**kwargs)
            dataset_type = MockGPTDataset if mock_dataset else GPTDataset

        # is_dataset_built_on_rank function is needed for mcore GPTDataset
        is_dataset_built_on_rank = lambda: True

        self._train_ds, self._validation_ds, self._test_ds = BlendedMegatronDatasetBuilder(
            dataset_type, train_valid_test_num_samples, is_dataset_built_on_rank, dataset_config,
        ).build()
=======
            if self.cfg.data.get('add_fim', False):
                dataset_config = GPTFIMDatasetConfig(self.cfg.data.fim, **kwargs)

                self._train_ds, self._validation_ds, self._test_ds = BlendedMegatronDatasetBuilder(
                    GPTFIMDataset, train_valid_test_num_samples, dataset_config,
                ).build()
            else:
                dataset_config = GPTDatasetConfig(**kwargs)
                dataset_type = MockGPTDataset if mock_dataset else GPTDataset

                self._train_ds, self._validation_ds, self._test_ds = BlendedMegatronDatasetBuilder(
                    dataset_type, train_valid_test_num_samples, dataset_config,
                ).build()
>>>>>>> 71c73ae8

        if self._train_ds is not None:
            logging.info(f'Length of train dataset: {len(self._train_ds)}')
        if self._validation_ds is not None:
            logging.info(f'Length of val dataset: {len(self._validation_ds)}')
        if self._test_ds is not None:
            logging.info(f'Length of test dataset: {len(self._test_ds)}')
        logging.info(f'Finished building GPT datasets.')

        return self._train_ds, self._validation_ds, self._test_ds

    def build_pretraining_data_loader(
        self, dataset, consumed_samples, dataset_type=None, drop_last=True, pad_samples_to_global_batch_size=False
    ):
        """Buld dataloader given an input dataset."""

        logging.info(f'Building dataloader with consumed samples: {consumed_samples}')
        # Megatron sampler
        if hasattr(self.cfg.data, 'dataloader_type') and self.cfg.data.dataloader_type is not None:
            if self.cfg.data.dataloader_type == 'single':
                batch_sampler = MegatronPretrainingSampler(
                    total_samples=len(dataset),
                    consumed_samples=consumed_samples,
                    micro_batch_size=self.cfg.micro_batch_size,
                    data_parallel_rank=parallel_state.get_data_parallel_rank(),
                    data_parallel_size=parallel_state.get_data_parallel_world_size(),
                    drop_last=drop_last,
                    global_batch_size=self.cfg.global_batch_size,
                    rampup_batch_size=self.cfg.get('rampup_batch_size', None),
                    pad_samples_to_global_batch_size=pad_samples_to_global_batch_size,
                )
            elif self.cfg.data.dataloader_type == 'cyclic':
                batch_sampler = MegatronPretrainingRandomSampler(
                    total_samples=len(dataset),
                    consumed_samples=consumed_samples,
                    micro_batch_size=self.cfg.micro_batch_size,
                    data_parallel_rank=parallel_state.get_data_parallel_rank(),
                    data_parallel_size=parallel_state.get_data_parallel_world_size(),
                    drop_last=self.cfg.get('drop_last', True),
                )
            else:
                raise ValueError('cfg.data.dataloader_type must be "single" or "cyclic"')
        else:
            raise ValueError('cfg.data.dataloader_type not found. Must be "single" or "cyclic"')

        return torch.utils.data.DataLoader(
            dataset,
            batch_sampler=batch_sampler,
            num_workers=self.cfg.data.num_workers,
            pin_memory=True,
            persistent_workers=True if self.cfg.data.num_workers > 0 else False,
        )

    def setup(self, stage=None):
        """ PTL hook that is executed after DDP spawns.
            We setup datasets here as megatron datasets require DDP to instantiate.
            See https://pytorch-lightning.readthedocs.io/en/latest/common/lightning_module.html#setup for more information.
        Args:
            stage (str, optional): Can be 'fit', 'validate', 'test' or 'predict'. Defaults to None.
        """
        num_parameters_on_device, total_num_parameters = self._get_total_params_across_model_parallel_groups_gpt_bert(
            self.model
        )

        logging.info(
            f'Pipeline model parallel rank: {parallel_state.get_pipeline_model_parallel_rank()}, '
            f'Tensor model parallel rank: {parallel_state.get_tensor_model_parallel_rank()}, '
            f'Number of model parameters on device: {num_parameters_on_device:.2e}. '
            f'Total number of model parameters: {total_num_parameters:.2e}.'
        )

        resume_checkpoint_path = self.trainer.ckpt_path
        if resume_checkpoint_path:
            init_consumed_samples = self._extract_consumed_samples_from_ckpt(resume_checkpoint_path)
        else:
            init_consumed_samples = 0
        self.init_consumed_samples = init_consumed_samples
        self.init_global_step = self.trainer.global_step

        if self.rampup_batch_size:
            num_microbatch_calculator = apex.transformer.pipeline_parallel.utils._GLOBAL_NUM_MICROBATCHES_CALCULATOR
            num_microbatch_calculator.update(self.init_consumed_samples, consistency_check=False)
            self.prev_consumed_samples = self.init_consumed_samples

        if stage == 'predict':
            return
        else:
            # TODO: consider adding a ModelPT guard to check if model is being restored.
            # allowing restored models to optionally setup datasets
            self.build_train_valid_test_datasets()
            self.setup_training_data(self.cfg.data)
            self.setup_validation_data(self.cfg.data)
            self.setup_test_data(self.cfg.data)
            # Override limit_train_batches in terms of num of microbatches
            self._reconfigure_limit_batches(self.trainer.limit_train_batches, self._train_dl, 'train')
            # Override limit_val_batches to be a multiple of num microbatches to prevent val_step from exiting in between a step
            self._reconfigure_limit_batches(self.trainer.limit_val_batches, self._validation_dl, 'val')

        if stage == 'fit':
            self.initialize_last_rank_embeddings()

        if self.cfg.get('transformer_engine', False) or self.cfg.get('mcore_gpt', False):
            self.setup_transformer_engine_tp_groups()
            self.setup_transformer_engine_cp_groups()

    def setup_training_data(self, cfg):
        if hasattr(self, '_train_ds'):
            consumed_samples = self.compute_consumed_samples(0)
            logging.info(
                f'Setting up train dataloader with len(len(self._train_ds)): {len(self._train_ds)} and consumed samples: {consumed_samples}'
            )
            self._train_dl = self.build_pretraining_data_loader(self._train_ds, consumed_samples)

    def setup_validation_data(self, cfg):
        if hasattr(self, '_validation_ds'):
            consumed_samples = 0
            logging.info(
                f'Setting up validation dataloader with len(len(self._validation_ds)): {len(self._validation_ds)} and consumed samples: {consumed_samples}'
            )

            drop_last = True
            if not self.cfg.data.get('validation_drop_last', True):
                logging.info(f'Drop last in validation dataset is set to False')
                drop_last = False
            pad_samples_to_global_batch_size = False
            if self.cfg.data.get('pad_samples_to_global_batch_size', False):
                logging.info('pad_samples_to_global_batch_size set to True')
                pad_samples_to_global_batch_size = True

            self._validation_dl = self.build_pretraining_data_loader(
                self._validation_ds, consumed_samples, "validation", drop_last, pad_samples_to_global_batch_size
            )

    def setup_test_data(self, cfg):
        if hasattr(self, '_test_ds'):
            consumed_samples = 0
            logging.info(
                f'Setting up test dataloader with len(len(self._test_ds)): {len(self._test_ds)} and consumed samples: {consumed_samples}'
            )
            self._test_dl = self.build_pretraining_data_loader(self._test_ds, consumed_samples)

    def generate(
        self,
        inputs: Union[List[str], torch.Tensor, List[dict]],
        length_params: LengthParam,
        sampling_params: SamplingParam = None,
        *,
        strategy: Optional[TextGenerationStrategy] = None,
    ) -> OutputType:

        # check whether the DDP is initialized
        if parallel_state.is_unitialized():

            def dummy():
                return

            if self.trainer.strategy.launcher is not None:
                self.trainer.strategy.launcher.launch(dummy, trainer=self.trainer)
            self.trainer.strategy.setup_environment()

            if self.cfg.get('transformer_engine', False):
                self.setup_transformer_engine_tp_groups()
                self.setup_transformer_engine_cp_groups()

        # set the default sampling params if it is None.
        # default do greedy sampling
        if sampling_params is None:
            sampling_params = get_default_sampling_params()

        # set the default length params if it is None.
        # default do greedy sampling
        if length_params is None:
            length_params = get_default_length_params()

        strategy_args = {} if strategy is None else {"strategy": strategy}

        return megatron_gpt_generate(
            self.cuda(), inputs, self.tokenizer, length_params, sampling_params, **strategy_args
        )

    def predict_step(self, batch: Any, batch_idx: int, dataloader_idx: Optional[int] = None) -> Any:
        inference_config = self.get_inference_config()
        if inference_config is None:
            return None
        else:
            # need to overwrite some configuration, make it immutable
            inference_config = inference_config.copy()
            compute_logprob = inference_config['compute_logprob']
            if compute_logprob:
                inference_config['inputs'] = batch
                inference_config['tokens_to_generate'] = 1
                inference_config['all_probs'] = True
                inference_config["add_BOS"] = False
                inference_config['greedy'] = True
                response = generate(self, **inference_config)
                compute_prob_response = get_computeprob_response(self.tokenizer, response, batch)
                return compute_prob_response
            else:
                inference_config['inputs'] = batch
                return generate(self, **inference_config)

    def list_available_models(self):
        return None

    def transfer_batch_to_device(self, batch: Any, device: torch.device, dataloader_idx: int) -> Any:
        """ PTL hook: https://pytorch-lightning.readthedocs.io/en/latest/common/lightning_module.html#transfer-batch-to-device
            When using pipeline parallelism, we need the global batch to remain on the CPU,
            since the memory overhead will be too high when using a large number of microbatches.
            Microbatches are transferred from CPU to GPU inside the pipeline.
        """
        return batch

    def _validate_trainer(self):
        """ Certain trainer configurations can break training.
            Here we try to catch them and raise an error.
        """
        if self.trainer.accumulate_grad_batches > 1:
            raise ValueError(
                f'Gradient accumulation is done within training_step. trainer.accumulate_grad_batches must equal 1'
            )

    @classmethod
    def list_available_models(cls) -> Optional[PretrainedModelInfo]:
        """
        This method returns a list of pre-trained model which can be instantiated directly from NVIDIA's NGC cloud.
        Returns:
            List of available pre-trained models.
        """
        result = []
        result.append(
            PretrainedModelInfo(
                pretrained_model_name="megatron_gpt_345m",
                location="https://api.ngc.nvidia.com/v2/models/nvidia/nemo/megatron_gpt_345m/versions/1/files/megatron_gpt_345m.nemo",
                description="345M parameter GPT generative Megatron model.",
            )
        )
        return result

    def on_save_checkpoint(self, checkpoint) -> None:
        """LightningModule hook:
        https://pytorch-lightning.readthedocs.io/en/stable/common/lightning_module.html#on-save-checkpoint
        """

        # mcore uses distributed checkpointing
        # FSDP supports the lagecy checkpointing or torch-FSDP-native sharded checkpointing
        if self.mcore_gpt and not self.use_fsdp:
            checkpoint['sharded_state_dict'] = self.sharded_state_dict()

        # legacy checkpointing for interleaved
        else:
            if isinstance(self.model, list):
                for i in range(len(self.model)):
                    parallel_state.set_virtual_pipeline_model_parallel_rank(i)
                    checkpoint[f'model{i}'] = self.model[i].module.state_dict_for_save_checkpoint()
                parallel_state.set_virtual_pipeline_model_parallel_rank(0)

    def on_load_checkpoint(self, checkpoint) -> None:
        """LightningModule hook:
        https://pytorch-lightning.readthedocs.io/en/stable/common/lightning_module.html#on-load-checkpoint
        """

        # mcore uses distributed checkpointing
        # FSDP supports the lagecy checkpointing or torch-FSDP-native sharded checkpointing
        if self.mcore_gpt and not self.use_fsdp:
            if 'state_dict' in checkpoint and checkpoint['state_dict']:
                for index, module in enumerate(self.get_model_module_list()):
                    if parallel_state.get_virtual_pipeline_model_parallel_world_size() is not None:
                        checkpoint_state_dict = checkpoint['state_dict'][f'model_{index}']
                    else:
                        checkpoint_state_dict = checkpoint['state_dict']
                    # checkpoint_state_dict has "model." but module does not so we need to remove it when loading
                    checkpoint_state_dict = {
                        key.replace('model.', ''): checkpoint_state_dict.pop(key)
                        for key in list(checkpoint_state_dict.keys())
                    }
                    module.load_state_dict(checkpoint_state_dict, strict=True)
            else:
                # when restoring a distributed checkpoint from a ptl checkpoint we need to defer loading the state_dict
                # see NLPModel.on_load_checkpoint
                checkpoint['state_dict'] = {}

        # legacy checkpointing for interleaved
        else:
            if isinstance(self.model, list):
                for i in range(len(self.model)):
                    parallel_state.set_virtual_pipeline_model_parallel_rank(i)
                    self.model[i].module.load_state_dict(checkpoint[f'model{i}'], strict=True)
                parallel_state.set_virtual_pipeline_model_parallel_rank(0)

    def sharded_state_dict(self, prefix: str = '') -> Dict[str, Any]:
        """
        Creates the sharded state dict which is used by dist_checkpoint to save the sharded tensors to disk.
        When given the sharded_stated_dict, dist_checkpoint.load will load the tensors corresponding to
        self.state_dict().
        The sharded tensor mapping is defined in the GPTModel class from mcore.
        """

        if self.mcore_gpt:
            module_prefix = f'{prefix}model.'
            sharded_state_dict = {}
            for index, module in enumerate(self.get_model_module_list()):
                if parallel_state.get_virtual_pipeline_model_parallel_world_size() is not None:
                    # virtual pipline rank must be set so that GPTModel returns the correct sharded state dict
                    parallel_state.set_virtual_pipeline_model_parallel_rank(index)
                    module_sharded_state_dict = module.sharded_state_dict(prefix=module_prefix)
                    sharded_state_dict[f'model_{index}'] = module_sharded_state_dict
                else:
                    module_sharded_state_dict = module.sharded_state_dict(prefix=module_prefix)
                    sharded_state_dict.update(module_sharded_state_dict)

            # reset vp rank
            if parallel_state.get_virtual_pipeline_model_parallel_world_size() is not None:
                parallel_state.set_virtual_pipeline_model_parallel_rank(0)

            return sharded_state_dict

    def parameters(self):
        if isinstance(self.model, list):
            return itertools.chain.from_iterable(module.parameters() for module in self.model)
        else:
            return self.model.parameters()

    @property
    def mgpt_wrapper(self):
        return MegatronGPTExportableModel(self)

    def list_export_subnets(self):
        return ['mgpt_wrapper']

    def initialize_last_rank_embeddings(self):
        if parallel_state.get_pipeline_model_parallel_world_size() > 1:
            if self.cfg.get('share_embeddings_and_output_weights', True):
                for index, module in enumerate(self.get_model_module_list()):
                    if parallel_state.get_virtual_pipeline_model_parallel_world_size() is not None:
                        parallel_state.set_virtual_pipeline_model_parallel_rank(index)
                    sync_embeddings = (
                        module.initialize_last_stage_with_word_embeddings
                        if self.mcore_gpt
                        else module.sync_initial_word_embeddings
                    )
                    sync_embeddings()
                if parallel_state.get_virtual_pipeline_model_parallel_world_size() is not None:
                    parallel_state.set_virtual_pipeline_model_parallel_rank(0)

    def _reset_activation_checkpointing_args(self):
        """ Disables activation checkpointing completely and saves the values so that
            _restore_activation_checkpointing_args can restore them later. This function must always be
            called before _restore_activation_checkpointing_args.
        """
        # Store values to restore them later.
        self.last_activations_checkpoint_granularity = self.cfg.activations_checkpoint_granularity
        self.last_activations_checkpoint_method = self.cfg.activations_checkpoint_method
        self.last_activations_checkpoint_num_layers = self.cfg.activations_checkpoint_num_layers
        self.last_activations_checkpoint_layers_per_pipeline = self.cfg.activations_checkpoint_layers_per_pipeline

        # Reset config values. Needed for calling generate.
        self.cfg.activations_checkpoint_granularity = None
        self.cfg.activations_checkpoint_method = None
        self.cfg.activations_checkpoint_num_layers = None
        self.cfg.activations_checkpoint_layers_per_pipeline = None

        # Reset model parameters.
        for module in self.get_model_module_list():
            if self.cfg.get('mcore_gpt', False):
                module.decoder.config.recompute_granularity = None
                module.decoder.config.recompute_method = None
                module.decoder.config.recompute_num_layers = None
            else:
                module.language_model.encoder.activations_checkpoint_granularity = None
                module.language_model.encoder.activations_checkpoint_method = None
                module.language_model.encoder.activations_checkpoint_num_layers = None
                module.language_model.encoder.activations_checkpoint_layers_per_pipeline = None

    def _restore_activation_checkpointing_args(self):
        """ Restores the activation checkpointing parameters using the values saved by
            _reset_activation_checkpointing_args. This function must never be called before
            _reset_activation_checkpointing_args.
        """
        # Restore config values.
        self.cfg.activations_checkpoint_granularity = self.last_activations_checkpoint_granularity
        self.cfg.activations_checkpoint_method = self.last_activations_checkpoint_method
        self.cfg.activations_checkpoint_num_layers = self.last_activations_checkpoint_num_layers
        self.cfg.activations_checkpoint_layers_per_pipeline = self.last_activations_checkpoint_layers_per_pipeline

        # Restore model parameters.
        for module in self.get_model_module_list():
            if self.cfg.get('mcore_gpt', False):
                module.decoder.config.recompute_granularity = self.last_activations_checkpoint_granularity
                module.decoder.config.recompute_method = self.last_activations_checkpoint_method
                module.decoder.config.recompute_num_layers = self.last_activations_checkpoint_num_layers
            else:
                module.language_model.encoder.activations_checkpoint_granularity = (
                    self.last_activations_checkpoint_granularity
                )
                module.language_model.encoder.activations_checkpoint_method = self.last_activations_checkpoint_method
                module.language_model.encoder.activations_checkpoint_num_layers = (
                    self.last_activations_checkpoint_num_layers
                )
                module.language_model.encoder.activations_checkpoint_layers_per_pipeline = (
                    self.last_activations_checkpoint_layers_per_pipeline
                )

    def _reset_sequence_parallelism_args(self):
        """ Disables sequence parallelism completely and saves the values so that
            _restore_sequence_parallelism_args can restore them later. This function must always be
            called before _restore_sequence_parallelism_args.
        """
        # Store values to restore them later.
        self.last_sequence_parallel = self.cfg.sequence_parallel

        # Reset config values. Needed for calling generate.
        self.cfg.sequence_parallel = False
        self.model_parallel_config.sequence_parallel = False
        self.transformer_config.sequence_parallel = False

        # Reset model parameters.
        for module in self.get_model_module_list():
            for mod in module.modules():
                if hasattr(mod, "sequence_parallel"):
                    mod.sequence_parallel = False

    def _restore_sequence_parallelism_args(self):
        """ Restores the sequence parallelism parameters using the values saved by
            _reset_sequence_parallelism_args. This function must never be called before
            _reset_sequence_parallelism_args.
        """
        # Restore config values.
        self.cfg.sequence_parallel = self.last_sequence_parallel
        self.model_parallel_config.sequence_parallel = self.last_sequence_parallel
        self.transformer_config.sequence_parallel = self.last_sequence_parallel

        # Restore model parameters.
        for module in self.get_model_module_list():
            for mod in module.modules():
                if hasattr(mod, "sequence_parallel"):
                    mod.sequence_parallel = self.last_sequence_parallel

    def build_transformer_config(self) -> TransformerConfig:
        """ Builds the megatron core gpt transformer config for the model.
            For attributes in the nemo model config that are the same
            as the megatron core TransformerConfig, we will use the value from the nemo model config.
            For attributes in TransformerConfig that are not in the nemo model config, we add custom logic.
        """

        normalization = self.cfg.get('normalization', 'layernorm').lower()
        layernorm_zero_centered_gamma = self.cfg.get('normalization', 'layernorm') == 'layernorm1p'
        if normalization == 'layernorm':
            normalization = 'LayerNorm'
        elif normalization == 'rmsnorm':
            normalization = 'RMSNorm'
        elif normalization == 'layernorm1p':
            normalization = 'LayerNorm'
            layernorm_zero_centered_gamma = True
        else:
            logging.warning(
                f"The normalization type: {normalization} might not be supported in megatron core."
                f"Supported types are LayerNorm and RMSNorm."
            )

        ub_tp_comm_overlap = self.cfg.get('ub_tp_comm_overlap', False)

        if not self.cfg.get('fp8', False):
            fp8 = None
        elif self.cfg.get('fp8_e4m3', False):
            fp8 = 'e4m3'
        elif self.cfg.get('fp8_hybrid', False):
            fp8 = 'hybrid'
        else:
            raise ValueError(f"fp8 enabled but fp8_format (fp8_e4m3 | fp8_hybrid) is not set.")

        # any configs that are not in the nemo model config will be added here
        model_specific_configs = {
            'layernorm_zero_centered_gamma': layernorm_zero_centered_gamma,
            'normalization': normalization,
            'fp8': fp8,
            'tp_comm_overlap': ub_tp_comm_overlap,
            # MoE related
            'num_moe_experts': self.cfg.get('num_moe_experts', None),
            'moe_router_load_balancing_type': self.cfg.get('moe_router_load_balancing_type', 'aux_loss'),
            'moe_router_topk': self.cfg.get('moe_router_topk', 2),
            'moe_grouped_gemm': self.cfg.get('moe_grouped_gemm', False),
            'moe_aux_loss_coeff': self.cfg.get(
                'moe_aux_loss_coeff', 0
            ),  # 1e-2 would be a good start value for load balance loss.
            'moe_z_loss_coeff': self.cfg.get('moe_z_loss_coeff', None),  # 1e-3 would be a good start value for z-loss
            'moe_input_jitter_eps': self.cfg.get('moe_input_jitter_eps', None),
            'moe_token_dropping': self.cfg.get('moe_token_dropping', False),  # TODO: Support token dropping.
        }
        if model_specific_configs['num_moe_experts'] is not None:
            assert mcore_supports_moe(), 'Megatron-core >= v0.5.0 is required for MoE'
        elif not mcore_supports_moe():
            if 'num_moe_experts' in model_specific_configs:
                del model_specific_configs['num_moe_experts']
            moe_keys = list(filter(lambda x: x.startswith('moe_'), model_specific_configs.keys()))
            for k in moe_keys:
                del model_specific_configs[k]

        transformer_config = super().build_transformer_config()

        for key, value in model_specific_configs.items():
            setattr(transformer_config, key, value)

        # pass mcore customization configs directly to mcore
        mcore_customization_config_dict = self.cfg.get('mcore_customization_config', {})
        for key, value in mcore_customization_config_dict.items():
            setattr(transformer_config, key, value)

        return transformer_config<|MERGE_RESOLUTION|>--- conflicted
+++ resolved
@@ -35,16 +35,10 @@
     MegatronPretrainingRandomSampler,
     MegatronPretrainingSampler,
 )
-<<<<<<< HEAD
+
 from nemo.collections.nlp.data.language_modeling.megatron.gpt_fim_dataset import GPTFIMDataset, GPTFIMDatasetConfig
-=======
 from nemo.collections.nlp.data.language_modeling.megatron.gpt_dataset import build_train_valid_test_datasets
-from nemo.collections.nlp.data.language_modeling.megatron.gpt_fim_dataset import (
-    GPTFIMDataset,
-    GPTFIMDatasetConfig,
-    is_dataset_built_on_rank,
-)
->>>>>>> 71c73ae8
+
 from nemo.collections.nlp.models.language_modeling.megatron.falcon.falcon_spec import get_falcon_layer_spec
 from nemo.collections.nlp.models.language_modeling.megatron.gpt_full_te_layer_autocast_spec import (
     get_gpt_full_te_layer_autocast_spec,
@@ -1356,25 +1350,6 @@
             fim_tokens = [fim_tokens.prefix, fim_tokens.middle, fim_tokens.suffix, fim_tokens.pad, fim_tokens.eod]
             self.tokenizer.add_special_tokens({'additional_special_tokens': fim_tokens})
 
-<<<<<<< HEAD
-        mock_dataset = True if self.cfg.data.get("data_impl", "mmap") == "mock" else False
-        kwargs = {
-            "random_seed": self.cfg.seed,
-            "sequence_length": self.cfg.data.seq_length,
-            "path_to_cache": self.cfg.data.index_mapping_dir,
-            "tokenizer": self.tokenizer,
-            "reset_position_ids": self.reset_position_ids,
-            "reset_attention_mask": self.reset_attention_mask,
-            "eod_mask_loss": self.eod_mask_loss,
-            "mock": mock_dataset,
-            "mmap_bin_files": self.cfg.data.get("mmap_bin_files", True),
-        }
-
-        # support for dict data input type
-        if isinstance(self.cfg.data.data_prefix, DictConfig):
-            _pref = self.cfg.data.data_prefix
-            kwargs['blend_per_split'] = [_pref['train'], _pref['validation'], _pref['test']]
-=======
         if self.cfg.data.get("legacy_dataset", False):
             self._train_ds, self._validation_ds, self._test_ds = build_train_valid_test_datasets(
                 cfg=self.cfg,
@@ -1388,7 +1363,6 @@
                 skip_warmup=self.cfg.data.get('skip_warmup', True),
                 tokenizer=self.tokenizer,
             )
->>>>>>> 71c73ae8
         else:
             mock_dataset = True if self.cfg.data.get("data_impl", "mmap") == "mock" else False
             kwargs = {
@@ -1412,21 +1386,6 @@
                 kwargs['blend'] = self.cfg.data.data_prefix
                 kwargs["split"] = self.cfg.data.splits_string
 
-<<<<<<< HEAD
-        if self.cfg.data.get('add_fim', False):
-            dataset_config = GPTFIMDatasetConfig(self.cfg.data.fim, **kwargs)
-            dataset_type = GPTFIMDataset
-        else:
-            dataset_config = GPTDatasetConfig(**kwargs)
-            dataset_type = MockGPTDataset if mock_dataset else GPTDataset
-
-        # is_dataset_built_on_rank function is needed for mcore GPTDataset
-        is_dataset_built_on_rank = lambda: True
-
-        self._train_ds, self._validation_ds, self._test_ds = BlendedMegatronDatasetBuilder(
-            dataset_type, train_valid_test_num_samples, is_dataset_built_on_rank, dataset_config,
-        ).build()
-=======
             if self.cfg.data.get('add_fim', False):
                 dataset_config = GPTFIMDatasetConfig(self.cfg.data.fim, **kwargs)
 
@@ -1440,7 +1399,6 @@
                 self._train_ds, self._validation_ds, self._test_ds = BlendedMegatronDatasetBuilder(
                     dataset_type, train_valid_test_num_samples, dataset_config,
                 ).build()
->>>>>>> 71c73ae8
 
         if self._train_ds is not None:
             logging.info(f'Length of train dataset: {len(self._train_ds)}')
