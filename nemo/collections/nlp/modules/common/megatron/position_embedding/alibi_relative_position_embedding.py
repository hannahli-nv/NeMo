# coding=utf-8
# Copyright (c) 2022, NVIDIA CORPORATION.  All rights reserved.
#
# Licensed under the Apache License, Version 2.0 (the "License");
# you may not use this file except in compliance with the License.
# You may obtain a copy of the License at
#
#     http://www.apache.org/licenses/LICENSE-2.0
#
# Unless required by applicable law or agreed to in writing, software
# distributed under the License is distributed on an "AS IS" BASIS,
# WITHOUT WARRANTIES OR CONDITIONS OF ANY KIND, either express or implied.
# See the License for the specific language governing permissions and
# limitations under the License.

import math

import torch

try:
    import ocean

    HAVE_OCEAN = True
except (ImportError, ModuleNotFoundError):
    HAVE_OCEAN = False

__all__ = ['ALiBiRelativePositionEmbedding']


def get_slopes(n):
    def get_slopes_power_of_2(n):
        start = 2 ** (-(2 ** -(math.log2(n) - 3)))
        ratio = start
        return [start * ratio ** i for i in range(n)]

    if math.log2(n).is_integer():
        slopes = get_slopes_power_of_2(n)
    else:
        closest_power_of_2 = 2 ** math.floor(math.log2(n))
        slopes = (
            get_slopes_power_of_2(closest_power_of_2)
            + get_slopes(2 * closest_power_of_2)[0::2][: n - closest_power_of_2]
        )

    return slopes


def build_slopes(num_attention_heads, num_attention_heads_alibi):
    """
    Builds a slopes tensor.
    """
    slopes = (
        torch.Tensor(get_slopes(num_attention_heads_alibi) + [0] * (num_attention_heads - num_attention_heads_alibi))
        .unsqueeze(-1)
        .unsqueeze(-1)
    )

    return slopes


def build_relative_position(max_seq_len, full=True):
    """
    full=True:  shape (max_seq_len, max_seq_len)
    full=False: shape (max_seq_len)
    """
    relative_position = torch.arange(1 - max_seq_len, 1)[None, :].mul(-1)  # (1, max_seq_len)

    if full:
        memory_position = torch.arange(1 - max_seq_len, 1)[:, None].mul(-1)
        relative_position = torch.abs(memory_position - relative_position)  # (max_seq_len, max_seq_len)

    return relative_position


class ALiBiRelativePositionEmbedding(torch.nn.Module):
    """
    ALiBi (Attention with Linear Biases) relative position embedding for auto-regressive decoder
    and joint encoder (symmetric for forward and backward distance).
    Based on https://arxiv.org/bas/2108.12409
    """

    def __init__(
        self,
        bidirectional,
        num_attention_heads,
        layer_type,
        num_attention_heads_alibi=None,
        max_seq_len=512,
<<<<<<< HEAD
        use_FA=False,
        seq_len_interpolation_factor=1,
=======
        seq_len_interpolation_factor: int = 1,
>>>>>>> f0d1ce18
    ):
        """
        Args:
            bidirectional: Whether to use bidirectional relative position embedding
            num_attention_heads: Number of attention heads
            layer_type: Layer type. Can be one of [LayerType.encoder or LayerType.decoder]. Willdetermine the bias construction
            num_attention_heads_alibi: Number of attention heads for which alibi bias will be used
            max_seq_len: Maximum sequence length for precomputed relative positions. Larger sizes will result in more memory usage by computing alibi mask on-the-fly.
        """
        super().__init__()

        if (num_attention_heads_alibi is None) or (num_attention_heads_alibi <= 0):
            num_attention_heads_alibi = num_attention_heads

        if num_attention_heads_alibi > num_attention_heads:
            raise ValueError(
                f"num_attention_heads_alibi ({num_attention_heads_alibi}) cannot be larger than num_attention_heads ({num_attention_heads})"
            )

        self.bidirectional = bidirectional
        self.num_attention_heads = num_attention_heads
        # LayerType.encoder or LayerType.decoder. Is only needed to determine the group for the all_reduce
        self.layer_type = layer_type
        # define the size of pre-computed relative position slopes.
        # define the number of attention heads for which alibi mask will be pre-computed (the rest are disabled).
        self.num_attention_heads_alibi = num_attention_heads_alibi
        # Larger sizes will result in more memory usage by computing alibi mask on-the-fly.
        self.max_seq_len = max_seq_len
        self.use_FA = use_FA
        self.seq_len_interpolation_factor = seq_len_interpolation_factor
        # cache the slopes
        slopes = build_slopes(num_attention_heads, num_attention_heads_alibi)
<<<<<<< HEAD
        self.register_buffer('slopes', slopes)
=======
>>>>>>> f0d1ce18
        # cache the relative position bias. shape (num_attention_heads, max_seq_len, max_seq_len)
        # if we use causal attention (not bidrectional), we can use singleton relative position
        relative_position = (
            build_relative_position(max_seq_len, full=bidirectional).unsqueeze(0).expand(num_attention_heads, -1, -1)
        )
        self.seq_len_interpolation_factor = seq_len_interpolation_factor

        self.register_buffer('slopes', slopes)
        self.register_buffer('relative_position', relative_position)

    def forward(self, query_seq_length, key_seq_length):
        # used cached relative position if possible
        slopes = self.slopes

        if self.seq_len_interpolation_factor is not None:
            slopes = self.slopes * 1.0 / self.seq_len_interpolation_factor

        if self.use_FA and HAVE_OCEAN:
            return slopes.unsqueeze(0)

        max_seq_len = max(query_seq_length, key_seq_length)
        if max_seq_len > self.max_seq_len:
            relative_position = (
                build_relative_position(max_seq_len, full=self.bidirectional)
                .unsqueeze(0)
                .expand(self.num_attention_heads, -1, -1)
            ).to(self.slopes.device)
        else:
            relative_position = self.relative_position
        # shape (num_attention_heads, query_seq_length, key_seq_length)
        relative_position = relative_position[:, -query_seq_length:, -key_seq_length:]
        # if not bidirectional, mask out the future positions

        if self.seq_len_interpolation_factor is not None:
            relative_position = relative_position.type_as(self.slopes)
            relative_position *= 1 / self.seq_len_interpolation_factor

        # shape (1, num_heads, query_length, key_length)
        relative_position = relative_position.to(slopes.device)
        return -relative_position.unsqueeze(0) * slopes<|MERGE_RESOLUTION|>--- conflicted
+++ resolved
@@ -86,12 +86,8 @@
         layer_type,
         num_attention_heads_alibi=None,
         max_seq_len=512,
-<<<<<<< HEAD
         use_FA=False,
-        seq_len_interpolation_factor=1,
-=======
         seq_len_interpolation_factor: int = 1,
->>>>>>> f0d1ce18
     ):
         """
         Args:
@@ -124,10 +120,6 @@
         self.seq_len_interpolation_factor = seq_len_interpolation_factor
         # cache the slopes
         slopes = build_slopes(num_attention_heads, num_attention_heads_alibi)
-<<<<<<< HEAD
-        self.register_buffer('slopes', slopes)
-=======
->>>>>>> f0d1ce18
         # cache the relative position bias. shape (num_attention_heads, max_seq_len, max_seq_len)
         # if we use causal attention (not bidrectional), we can use singleton relative position
         relative_position = (
