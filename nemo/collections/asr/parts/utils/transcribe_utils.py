--- conflicted
+++ resolved
@@ -282,20 +282,6 @@
             logging.error(f"The input input_manifest {cfg.input_manifest} is empty. Exiting!")
             return None
 
-<<<<<<< HEAD
-        with open(cfg.input_manifest, 'r', encoding='utf_8') as f:
-            has_two_fields = []
-            for line in f:
-                item = json.loads(line)
-                if "offset" in item and "duration" in item:
-                    has_two_fields.append(True)
-                else:
-                    has_two_fields.append(False)
-                audio_key = cfg.get('audio_key', 'audio_filepath')
-                audio_file = get_full_path(audio_file=item[audio_key], manifest_file=cfg.input_manifest)
-                filepaths.append(audio_file)
-        partial_audio = all(has_two_fields)
-=======
         all_entries_have_offset_and_duration = True
         for item in read_and_maybe_sort_manifest(cfg.dataset_manifest, try_sort=cfg.presort_manifest):
             if not ("offset" in item and "duration" in item):
@@ -304,7 +290,6 @@
             audio_file = get_full_path(audio_file=item[audio_key], manifest_file=cfg.dataset_manifest)
             filepaths.append(audio_file)
         partial_audio = all_entries_have_offset_and_duration
->>>>>>> 438db620
     logging.info(f"\nTranscribing {len(filepaths)} files...\n")
 
     return filepaths, partial_audio
